#pragma once

#include <RED4ext/CName.hpp>
#include <RED4ext/Common.hpp>
#include <RED4ext/DynArray.hpp>
#include <RED4ext/Handle.hpp>
#include <RED4ext/Scripting/Natives/Generated/CResource.hpp>
#include <RED4ext/Scripting/Natives/Generated/QsTransform.hpp>
#include <RED4ext/Scripting/Natives/Generated/anim/FloatTrackInfo.hpp>
#include <RED4ext/Scripting/Natives/Generated/anim/RigPart.hpp>
#include <RED4ext/Scripting/Natives/Generated/anim/RigRetarget.hpp>
#include <RED4ext/Scripting/Natives/Generated/physics/RagdollBodyInfo.hpp>
#include <RED4ext/Scripting/Natives/Generated/physics/RagdollBodyNames.hpp>
#include <RED4ext/Scripting/Natives/Generated/red/TagList.hpp>
#include <cstdint>

namespace RED4ext::anim
{
<<<<<<< HEAD
namespace anim
{
struct IRigIkSetup;
}
=======
struct IRigIkSetup;
>>>>>>> ab11e58b

struct Rig : CResource
{
    static constexpr const char* NAME = "animRig";
    static constexpr const char* ALIAS = NAME;

    // parentIndeces(0x40) and referencePoseLS(0x48) share size with boneNames(0x50)
    int16_t* parentIndeces;                           // 40
    QsTransform* referencePoseLS;                     // 48
    DynArray<CName> boneNames;                        // 50
    DynArray<QsTransform> referencePoseMS;            // 60
    DynArray<int16_t> levelOfDetailStartIndices;      // 70
    DynArray<int16_t> distanceCategoryToLodMap;       // 80
    int32_t turnOffLOD;                               // 90
    bool turningOffUpdateAndSample;                   // 94
    uint8_t unk95[0xB8 - 0x95];                       // 95
    DynArray<QsTransform> aPoseLS;                    // B8
    DynArray<QsTransform> aPoseMS;                    // C8
    DynArray<CName> boneMetaNames;                    // D8
    DynArray<CName> trackNames;                       // E8
    DynArray<float> referenceTracks;                  // F8
    DynArray<anim::FloatTrackInfo> rigExtraTracks;    // 108
    uint64_t hash;                                    // 118
    red::TagList tags;                                // 120
    DynArray<anim::RigPart> parts;                    // 130
    DynArray<anim::RigRetarget> retargets;            // 140
    DynArray<Handle<anim::IRigIkSetup>> ikSetups;     // 150
    DynArray<physics::RagdollBodyInfo> ragdollDesc;   // 160
    DynArray<physics::RagdollBodyNames> ragdollNames; // 170
};
RED4EXT_ASSERT_SIZE(Rig, 0x180);
} // namespace RED4ext::anim<|MERGE_RESOLUTION|>--- conflicted
+++ resolved
@@ -16,14 +16,7 @@
 
 namespace RED4ext::anim
 {
-<<<<<<< HEAD
-namespace anim
-{
 struct IRigIkSetup;
-}
-=======
-struct IRigIkSetup;
->>>>>>> ab11e58b
 
 struct Rig : CResource
 {
