#pragma once

// clang-format off

// This file is generated from the Game's Reflection data

<<<<<<< HEAD
#include <RED4ext/Scripting/Natives/AnimRig.hpp>
=======
#include <RED4ext/Scripting/Natives/animRig.hpp>
>>>>>>> ab11e58b

namespace RED4ext
{
RED4EXT_ASSERT_SIZE(anim::Rig, 0x180);
using animRig = anim::Rig;
} // namespace RED4ext

/*
#include <cstdint>
#include <RED4ext/Common.hpp>
#include <RED4ext/CName.hpp>
#include <RED4ext/DynArray.hpp>
#include <RED4ext/Handle.hpp>
#include <RED4ext/Scripting/Natives/Generated/CResource.hpp>
#include <RED4ext/Scripting/Natives/Generated/QsTransform.hpp>
#include <RED4ext/Scripting/Natives/Generated/anim/FloatTrackInfo.hpp>
#include <RED4ext/Scripting/Natives/Generated/anim/RigPart.hpp>
#include <RED4ext/Scripting/Natives/Generated/anim/RigRetarget.hpp>
#include <RED4ext/Scripting/Natives/Generated/physics/RagdollBodyInfo.hpp>
#include <RED4ext/Scripting/Natives/Generated/physics/RagdollBodyNames.hpp>
#include <RED4ext/Scripting/Natives/Generated/red/TagList.hpp>

namespace RED4ext
{
namespace anim { struct IRigIkSetup; }

namespace anim
{
struct Rig : CResource
{
    static constexpr const char* NAME = "animRig";
    static constexpr const char* ALIAS = NAME;

    uint8_t unk40[0x50 - 0x40]; //40
    DynArray<CName> boneNames; // 50
    DynArray<QsTransform> referencePoseMS; // 60
    DynArray<int16_t> levelOfDetailStartIndices; // 70
    DynArray<int16_t> distanceCategoryToLodMap; // 80
    int32_t turnOffLOD; // 90
    bool turningOffUpdateAndSample; // 94
    uint8_t unk95[0xB8 - 0x95]; // 95
    DynArray<QsTransform> aPoseLS; // B8
    DynArray<QsTransform> aPoseMS; // C8
    uint8_t unkD8[0xE8 - 0xD8]; // D8
    DynArray<CName> trackNames; // E8
    DynArray<float> referenceTracks; // F8
    DynArray<anim::FloatTrackInfo> rigExtraTracks; // 108
    uint8_t unk118[0x120 - 0x118]; // 118
    red::TagList tags; // 120
    DynArray<anim::RigPart> parts; // 130
    DynArray<anim::RigRetarget> retargets; // 140
    DynArray<Handle<anim::IRigIkSetup>> ikSetups; // 150
    DynArray<physics::RagdollBodyInfo> ragdollDesc; // 160
    DynArray<physics::RagdollBodyNames> ragdollNames; // 170
};
RED4EXT_ASSERT_SIZE(Rig, 0x180);
} // namespace anim
using animRig = anim::Rig;
} // namespace RED4ext*/

// clang-format on<|MERGE_RESOLUTION|>--- conflicted
+++ resolved
@@ -4,11 +4,7 @@
 
 // This file is generated from the Game's Reflection data
 
-<<<<<<< HEAD
-#include <RED4ext/Scripting/Natives/AnimRig.hpp>
-=======
 #include <RED4ext/Scripting/Natives/animRig.hpp>
->>>>>>> ab11e58b
 
 namespace RED4ext
 {
