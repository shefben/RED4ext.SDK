#pragma once

#include <RED4ext/ISerializable.hpp>
#include <RED4ext/CName.hpp>

namespace RED4ext
{
<<<<<<< HEAD

struct CClass;

=======
struct CClass;
>>>>>>> e7970efc
struct IScriptable : ISerializable
{
    virtual void sub_D8() = 0;
    virtual void sub_E0() = 0;
    virtual void sub_E8() = 0;
    virtual void sub_F0() = 0;
    virtual void sub_F8() = 0;
    virtual void sub_100() = 0;
    virtual void sub_108() = 0;
    virtual void sub_110() = 0;

    void* GetValueHolder();

<<<<<<< HEAD
    template <typename ReturnT, typename... Args>
    ReturnT ExecuteFunction(CName aFunc, Args&&... aArgs)
    {
        ReturnT ret {};
        StackArgs_t args;
        ((args.emplace_back(nullptr, &aArgs)), ...);
        CClass* cls = scriptCls ? scriptCls : static_cast<CClass*>(GetType());
        ExecuteFunction(this, cls->GetFunction(aFunc), &ret, args);
        return ret;
    }

    template<typename... Args>
    void ExecuteFunction(CName aFunc, Args&&... aArgs)
    {
        StackArgs_t args;
        ((args.emplace_back(nullptr, &aArgs)), ...);
        CClass* cls = scriptCls ? scriptCls : static_cast<CClass*>(GetType());
        ExecuteFunction(this, cls->GetFunction(aFunc), nullptr, args);
    }

    CClass* scriptCls;
    void* unk38;
=======
    CClass* GetType()
    {
        return classType ? classType : reinterpret_cast<CClass*>(GetNativeType());
    }

    CClass* classType;   // 30
    void* propertyBlock; // 38
>>>>>>> e7970efc
};

RED4EXT_ASSERT_SIZE(IScriptable, 0x40);
} // namespace RED4ext

#ifdef RED4EXT_HEADER_ONLY
#include <RED4ext/Scripting/IScriptable-inl.hpp>
#endif<|MERGE_RESOLUTION|>--- conflicted
+++ resolved
@@ -5,13 +5,7 @@
 
 namespace RED4ext
 {
-<<<<<<< HEAD
-
 struct CClass;
-
-=======
-struct CClass;
->>>>>>> e7970efc
 struct IScriptable : ISerializable
 {
     virtual void sub_D8() = 0;
@@ -25,14 +19,18 @@
 
     void* GetValueHolder();
 
-<<<<<<< HEAD
+    CClass* GetType()
+    {
+        return classType ? classType : reinterpret_cast<CClass*>(GetNativeType());
+    }
+
     template <typename ReturnT, typename... Args>
     ReturnT ExecuteFunction(CName aFunc, Args&&... aArgs)
     {
         ReturnT ret {};
         StackArgs_t args;
         ((args.emplace_back(nullptr, &aArgs)), ...);
-        CClass* cls = scriptCls ? scriptCls : static_cast<CClass*>(GetType());
+        CClass* cls = GetType();
         ExecuteFunction(this, cls->GetFunction(aFunc), &ret, args);
         return ret;
     }
@@ -42,21 +40,12 @@
     {
         StackArgs_t args;
         ((args.emplace_back(nullptr, &aArgs)), ...);
-        CClass* cls = scriptCls ? scriptCls : static_cast<CClass*>(GetType());
+        CClass* cls = GetType();
         ExecuteFunction(this, cls->GetFunction(aFunc), nullptr, args);
-    }
-
-    CClass* scriptCls;
-    void* unk38;
-=======
-    CClass* GetType()
-    {
-        return classType ? classType : reinterpret_cast<CClass*>(GetNativeType());
     }
 
     CClass* classType;   // 30
     void* propertyBlock; // 38
->>>>>>> e7970efc
 };
 
 RED4EXT_ASSERT_SIZE(IScriptable, 0x40);
