--- conflicted
+++ resolved
@@ -7,7 +7,7 @@
 #include <RED4ext/Addresses.hpp>
 #include <RED4ext/Relocation.hpp>
 
-<<<<<<< HEAD
+
 RED4EXT_INLINE RED4ext::IScriptable* RED4ext::CBaseStack::GetContext() const
 {
     if (context18)
@@ -19,10 +19,7 @@
     return nullptr;
 }
 
-RED4EXT_INLINE RED4ext::CStackType::CStackType(IRTTIType* aType, ScriptInstance aValue)
-=======
 RED4EXT_INLINE RED4ext::CStackType::CStackType(CBaseRTTIType* aType, ScriptInstance aValue)
->>>>>>> 267ad325
     : type(aType)
     , value{aValue}
 {
