from typing import List

class Item:
    name: str
    pattern: str
    expected: int
    index: int
    offset: int

    def __init__(self, pattern: str, name: str = '', expected: int = 1, index: int = 0, offset: int = 0) -> None:
        self.name = name
        self.pattern = pattern
        self.expected = expected
        self.index = index
        self.offset = offset

class Group:
    name: str
    pointers: List[Item]
    functions: List[Item]

    def __init__(self, name: str, pointers: List[Item] = [], functions: List[Item] = []) -> None:
        self.name = name
        self.pointers = pointers
        self.functions = functions

def get_groups() -> List[Group]:
    # Add new patterns here, please try to keep the groups ordering alphabetized.
<<<<<<< HEAD
    return [ 
        Group(name='Allocators', functions=[
            Item(name='Engine::Get', pattern='48 83 EC 28 65 48 8B 04 25 58 00 00 00 8B 0D ? ? ? ? BA A0 07 00 00 48 8B 0C C8 8B 04 0A 39 05 ? ? ? ? 7F 0C', expected=371, index=4),
            Item(name='RTTI::Get', pattern='48 83 EC 28 65 48 8B 04 25 58 00 00 00 8B 0D ? ? ? ? BA A0 07 00 00 48 8B 0C C8 8B 04 0A 39 05 ? ? ? ? 7F 0C', expected=371, index=2),
            Item(name='RTTIFunction::Get', pattern='48 83 EC 28 65 48 8B 04 25 58 00 00 00 8B 0D ? ? ? ? BA A0 07 00 00 48 8B 0C C8 8B 04 0A 39 05 ? ? ? ? 7F 0C', expected=371, index=14)
        ]),

=======
    return [
>>>>>>> 427c52eb
        Group(name='CBaseFunction', functions=[
            Item(name='Execute', pattern='48 89 5C 24 08 57 48 81 EC 90 01 00 00 F6'),
            Item(name='InternalExecute', pattern='40 55 41 54 41 55 41 56 41 57 48 81 EC C0 01 00 00 48 8D 6C 24 40 F6')
        ]),

        Group(name='CClass', functions=[
            Item(name='AllocInstance', pattern='48 89 6C 24 18 56 48 83 EC 30 41 0F B6 E8'),
            Item(name='GetProperty', pattern='48 89 5C 24 18 56 48 83 EC 20 83 B9 F0 00 00 00 00'),
            Item(name='GetFunction', pattern='4C 8B C9 48 85 C9 74 5E 49 8B 41 48')
        ]),

        Group(name='CClassFunction', functions=[
            Item(name='ctor', pattern='48 89 5C 24 08 57 48 83 EC 20 49 8B C1 4D 8B D0', expected=3, index=1)
        ]),

        Group(name='CClassStaticFunction', functions=[
            Item(name='ctor', pattern='48 89 5C 24 08 57 48 83 EC 20 49 8B C1 4D 8B D0', expected=3)
        ]),

        Group(name='CGameEngine', pointers=[
            Item(pattern='48 89 05 ? ? ? ? ? 8D ? 88 00 00 00 49 8B', offset=3)
        ]),

        Group(name='CGlobalFunction', functions=[
            Item(name='ctor', pattern='48 89 5C 24 08 57 48 83 EC 20 49 8B D9', expected=6)
        ]),

        Group(name='CNamePool', functions=[
            Item(name='AddCstr', pattern='48 89 5C 24 08 57 48 83 EC 30 45 33 C0 48 8B F9'),
            Item(name='AddCString', pattern='48 89 5C 24 08 48 89 74  24 10 57 48 83 EC 20 48 8B F1 48 8B DA 48 8B CA E8 ? ? ? ? 48 8B CB 48 8B F8 E8'),
            Item(name='AddPair', pattern='48 83 EC 38 33 C0 48 89 54 24 20 48 85 D2'),
            Item(name='Get', pattern='48 83 EC 38 48 8B 11 48 8D 4C 24 20 E8')
        ]),

        Group(name='CRTTISystem', functions=[
            Item(name='Get', pattern='40 53 48 83 EC 20 65 48 8B 04 25 58 00 00 00 48 8D 1D ? ? ? ?')
        ]),

        Group(name='CStack', functions=[
            Item(name='ctor', pattern='48 89 5C 24 08 48 89 74 24 10 57 48 83 EC 20 48 8D 05 ? ? ? ? 48 C7 41 08 00 00 00 00', expected=3, index=1)
        ]),

        Group(name='CString', functions=[
            Item(name='ctor', pattern='40 53 48 83 EC 20 33 C0 C6 01 00', expected=4, index=2),
            Item(name='copy', pattern='40 53 48 83 EC 20 48 8B D9 48 3B CA', expected=8, index=0),
            Item(name='dtor', pattern='40 53 48 83 EC 20 48 8B D9 8B 49 14 8B C1 C1 E8')
        ]),

        Group(name='DynArray', functions=[
            Item(name='Realloc', pattern='40 56 57 41 54 41 56 48 83 EC 68')
        ]),

        Group(name='Handle', functions=[
            Item(name='ctor', pattern='48 89 5C 24 18 48 89 6C 24 20 57 48 83 EC 60 33 ED'),
            Item(name='DecWeakRef', pattern='40 53 48 83 EC 30 48 8B D9 48 8B 49 08 48 85 C9 74 43 B8 FF FF FF FF')
        ]),

        Group(name='IScriptable', functions=[
            Item(name='GetValueHolder', pattern='40 53 48 83 EC 20 48 83 79 38 00 48 8B D9 75', expected=2, index=1)
        ]),

        Group(name='Memory', functions=[
            Item(name='Vault::Get', pattern='48 8D 05 ? ? ? ? C3', expected=1221, index=4),
            Item(name='Vault::Alloc', pattern='48 89 5C 24 08 48 89 74 24 10 57 48 83 EC 30 33 C0', expected=14, index=0),
            Item(name='Vault::AllocAligned', pattern='48 89 5C 24 08 48 89 6C 24 10 48 89 74 24 18 57 48 83 EC 30 33 C0', expected=3, index=0),
            Item(name='Vault::Realloc', pattern='48 89 5C 24 10 48 89 74 24 18 48 89 7C 24 20 41 56', expected=421, index=0),
            Item(name='Vault::ReallocAligned', pattern='48 89 5C 24 18 56 57 41 56 48 83 EC 40', expected=11, index=0),
            Item(name='Vault::Free', pattern='48 89 5C 24 10 57 48 83 EC 20 4C 8B 81 00 C9 00 00', expected=1, index=0),
            Item(name='Vault::Unk1', pattern='48 89 5C 24 08 57 48 83 EC 20 4C 8B 81 00 C9 00 00', expected=2, index=0),
            Item(name='PoolStorage::OOM', pattern='48 89 5C 24 08 48 89 6C 24 10 48 89 74 24 18 48 89 7C 24 20 41 56', expected=1450, index=0)
        ]),

        Group(name='Streams', functions=[
            Item(name='MemoryStream::ctor', pattern='48 89 5C 24 08 48 89 6C 24 10 48 89 74 24 18 57 48 83 EC 20 48 8B DA 49 8B E9', expected=3, index=1)
        ]),

        Group(name='TweakDB', functions=[
            Item(name='Get', pattern='48 83 EC 48 48 8B 05 ? ? ? ? 48 85 C0 0F 85 8A 00 00 00'),
            Item(name='StaticFlatDataBuffer', pattern='48 89 1D ? ? ? ? 41 89 BF 30 01 00 00'),
            Item(name='InitFlatValue_ExceptInt32', pattern='48 89 5C 24 20 55 41 54 41 55 41 56 41 57 48 83 EC 20 65 48 8B 04 25 58 00 00 00 4C', expected=4, index=0),
            Item(name='FlatInt32ValueVftable', pattern='48 8D 3D ? ? ? ? 65 48 8B 04 25 58 00 00 00 4C 8B'),
            Item(name='FlatArrayInt32ValueVftable', pattern='48 8D 05 ? ? ? ? 48 89 06 48 8D 55 67', expected=2),
            Item(name='CreateRecord', pattern='48 89 5C 24 08 ? 89 ? 24 18 57 48 83 EC 30 8B C2'),
        ]),

        Group(name='OpcodeHandlers', functions=[
            Item(name='Get', pattern='4C 8D 15 ? ? ? ? 48 89 42 38 49 8B F8 48 8B 02 4C 8D 44 24 20 C7', expected=5, index=0)
        ])
    ]<|MERGE_RESOLUTION|>--- conflicted
+++ resolved
@@ -26,17 +26,7 @@
 
 def get_groups() -> List[Group]:
     # Add new patterns here, please try to keep the groups ordering alphabetized.
-<<<<<<< HEAD
-    return [ 
-        Group(name='Allocators', functions=[
-            Item(name='Engine::Get', pattern='48 83 EC 28 65 48 8B 04 25 58 00 00 00 8B 0D ? ? ? ? BA A0 07 00 00 48 8B 0C C8 8B 04 0A 39 05 ? ? ? ? 7F 0C', expected=371, index=4),
-            Item(name='RTTI::Get', pattern='48 83 EC 28 65 48 8B 04 25 58 00 00 00 8B 0D ? ? ? ? BA A0 07 00 00 48 8B 0C C8 8B 04 0A 39 05 ? ? ? ? 7F 0C', expected=371, index=2),
-            Item(name='RTTIFunction::Get', pattern='48 83 EC 28 65 48 8B 04 25 58 00 00 00 8B 0D ? ? ? ? BA A0 07 00 00 48 8B 0C C8 8B 04 0A 39 05 ? ? ? ? 7F 0C', expected=371, index=14)
-        ]),
-
-=======
     return [
->>>>>>> 427c52eb
         Group(name='CBaseFunction', functions=[
             Item(name='Execute', pattern='48 89 5C 24 08 57 48 81 EC 90 01 00 00 F6'),
             Item(name='InternalExecute', pattern='40 55 41 54 41 55 41 56 41 57 48 81 EC C0 01 00 00 48 8D 6C 24 40 F6')
