#pragma once

// Utility functions that rewrite save file paths for co-op sessions.

<<<<<<< HEAD
#include <RED4ext/Scripting/Natives/Generated/Quaternion.hpp>
#include <RED4ext/Scripting/Natives/Generated/Vector3.hpp>
=======
>>>>>>> 7f52f1b5
#include <cstdint>
#include <string>

namespace CoopNet
{
constexpr const char* kCoopSavePath = "SavedGames/Coop/";

std::string GetSessionSavePath(uint32_t sessionId);
void EnsureCoopSaveDirs();
void SaveSession(uint32_t sessionId, const std::string& jsonBlob);
void SavePhase(uint32_t sessionId, uint32_t peerId, const std::string& jsonBlob);
<<<<<<< HEAD

struct CarParking
{
    uint32_t vehTpl = 0;
    RED4ext::Vector3 pos{};
    RED4ext::Quaternion rot{};
    uint16_t health = 0;
};

bool LoadCarParking(uint32_t sessionId, uint32_t peerId, CarParking& out);
void SaveCarParking(uint32_t sessionId, uint32_t peerId, const CarParking& cp);
=======
>>>>>>> 7f52f1b5
} // namespace CoopNet<|MERGE_RESOLUTION|>--- conflicted
+++ resolved
@@ -2,11 +2,9 @@
 
 // Utility functions that rewrite save file paths for co-op sessions.
 
-<<<<<<< HEAD
 #include <RED4ext/Scripting/Natives/Generated/Quaternion.hpp>
 #include <RED4ext/Scripting/Natives/Generated/Vector3.hpp>
-=======
->>>>>>> 7f52f1b5
+
 #include <cstdint>
 #include <string>
 
@@ -18,7 +16,6 @@
 void EnsureCoopSaveDirs();
 void SaveSession(uint32_t sessionId, const std::string& jsonBlob);
 void SavePhase(uint32_t sessionId, uint32_t peerId, const std::string& jsonBlob);
-<<<<<<< HEAD
 
 struct CarParking
 {
@@ -30,6 +27,4 @@
 
 bool LoadCarParking(uint32_t sessionId, uint32_t peerId, CarParking& out);
 void SaveCarParking(uint32_t sessionId, uint32_t peerId, const CarParking& cp);
-=======
->>>>>>> 7f52f1b5
 } // namespace CoopNet