// User-configurable coop settings.
public var tickRate: Uint16 = 30;
public var minTickRate: Uint16 = 20;
public var maxTickRate: Uint16 = 50;
public var interpMs: Uint16 = 100;
public var pushToTalk: EKey = EKey.T;
public var voiceSampleRate: Uint32 = 48000u;
public var voiceBitrate: Uint32 = 24000u;
public var voiceUseOpus: Bool = true;
public var voiceVolume: Float = 1.0;
public var friendlyFire: Bool = false;
public var sharedLoot: Bool = true;
public var difficultyScaling: Bool = false;
public var difficultyLevel: Uint8 = 1u;
public var dynamicEvents: Bool = true;
public var bundleCacheLimitMb: Uint32 = 128u;
public var sectorTimeoutSec: Float = 10.0;
public var mapSize: Float = 512.0;
public static func GetSectorTimeoutSec() -> Float { return sectorTimeoutSec; }
public static func GetMapSize() -> Float { return mapSize; }
public static func GetBundleCacheLimitMb() -> Uint32 { return bundleCacheLimitMb; }
public let kDefaultSettingsPath: String = "coop.ini";
private native func SaveSettings(json: String) -> Void

public func Show() -> Void {
    // UI-4: open settings ink panel
    LogChannel(n"DEBUG", "CoopSettings.Show");
}

public func Apply() -> Void {
    GameModeManager.SetFriendlyFire(friendlyFire);
    CoopVoice.SetVolume(voiceVolume);
}

public func Save(path: String) -> Void {
    let json = "{\"friendlyFire\":" + BoolToString(friendlyFire) +
                ",\"sharedLoot\":" + BoolToString(sharedLoot) +
                ",\"difficultyScaling\":" + BoolToString(difficultyScaling) +
                ",\"dynamicEvents\":" + BoolToString(dynamicEvents) +
                ",\"difficulty\":" + IntToString(Cast<Int32>(difficultyLevel)) +
                ",\"minTickRate\":" + IntToString(Cast<Int32>(minTickRate)) +
                ",\"maxTickRate\":" + IntToString(Cast<Int32>(maxTickRate)) +
<<<<<<< HEAD
                ",\"sectorTimeoutSec\":" + FloatToString(sectorTimeoutSec) +
                ",\"mapSize\":" + FloatToString(mapSize) + "}";
=======
                ",\"voiceVolume\":" + FloatToString(voiceVolume) + "}";
>>>>>>> 5e45b5b1
    SaveSettings(json);
    LogChannel(n"DEBUG", "Saved settings");
}<|MERGE_RESOLUTION|>--- conflicted
+++ resolved
@@ -40,12 +40,9 @@
                 ",\"difficulty\":" + IntToString(Cast<Int32>(difficultyLevel)) +
                 ",\"minTickRate\":" + IntToString(Cast<Int32>(minTickRate)) +
                 ",\"maxTickRate\":" + IntToString(Cast<Int32>(maxTickRate)) +
-<<<<<<< HEAD
                 ",\"sectorTimeoutSec\":" + FloatToString(sectorTimeoutSec) +
                 ",\"mapSize\":" + FloatToString(mapSize) + "}";
-=======
                 ",\"voiceVolume\":" + FloatToString(voiceVolume) + "}";
->>>>>>> 5e45b5b1
     SaveSettings(json);
     LogChannel(n"DEBUG", "Saved settings");
 }