#include "NpcController.hpp"
#include "../core/Hash.hpp"
#include "../core/SpatialGrid.hpp"
#include "../net/Net.hpp"
#include "../net/Packets.hpp"
<<<<<<< HEAD
#include <cmath>
#include <cstring>
=======
#include <RED4ext/RED4ext.hpp>
#include <cmath>
#include <cstring>
#include <unordered_map>
>>>>>>> b824cc06
#include <iostream>

namespace CoopNet
{

static uint32_t g_seed = 123456u;
<<<<<<< HEAD
static NpcSnap g_npc{
    1u, // npcId
    0u, // templateId
    Fnv1a64("start_sector"),
    RED4ext::Vector3{0.f, 0.f, 0.f},
    RED4ext::Quaternion{0.f, 0.f, 0.f, 1.f},
    NpcState::Idle,
    100u, // health
    0u    // appearance
=======
static std::unordered_map<uint64_t, uint32_t> g_sectorSeeds;
static NpcSnap g_npc{
    1u,
    0u,
    0ull,
    RED4ext::Vector3{0.f, 0.f, 0.f},
    RED4ext::Quaternion{0.f, 0.f, 0.f, 1.f},
    NpcState::Idle,
    100u,
    0u
>>>>>>> b824cc06
};
static bool g_alwaysRelevant = false;
static NpcSnap g_prevSnap = g_npc;
static SpatialGrid g_grid;
static bool g_gridInit = false;
<<<<<<< HEAD
=======
static float g_walkDir = 0.f;
static float g_dirTimer = 0.f;

static uint32_t GetSectorSeed(uint64_t hash)
{
    auto it = g_sectorSeeds.find(hash);
    if (it != g_sectorSeeds.end())
        return it->second;
    uint32_t seed = static_cast<uint32_t>(hash ^ 0xA5A5A5A5u);
    g_sectorSeeds[hash] = seed;
    return seed;
}

void NpcController_OnPlayerEnterSector(uint32_t peerId, uint64_t hash)
{
    uint32_t seed = GetSectorSeed(hash);
    CrowdSeedPacket pkt{hash, seed};
    Net_Broadcast(EMsg::CrowdSeed, &pkt, sizeof(pkt));
}

uint32_t NpcController_GetSectorSeed(uint64_t hash)
{
    return GetSectorSeed(hash);
}
>>>>>>> b824cc06

void NpcController_ServerTick(float dt)
{
    if (!g_gridInit)
    {
<<<<<<< HEAD
        g_grid.Insert(g_npc.npcId, g_npc.pos);
        g_gridInit = true;
    }
    // NR-2: deterministic RNG walk AI planned
    g_seed = g_seed * 1664525u + 1013904223u;
    float move = static_cast<float>(g_seed & 0xFF) / 255.0f - 0.5f;
    g_npc.pos.X += move * dt * 0.1f;
=======
        g_npc.sectorHash = Fnv1a64Pos(g_npc.pos.X, g_npc.pos.Y);
        g_grid.Insert(g_npc.npcId, g_npc.pos);
        g_gridInit = true;
    }
    // NR-2: deterministic AI walk routine
    g_dirTimer += dt;
    if (g_dirTimer >= 3.f)
    {
        g_seed = g_seed * 1664525u + 1013904223u;
        g_walkDir = static_cast<float>(g_seed & 0xFFFF) / 65535.f * 6.283185f;
        g_dirTimer = 0.f;
    }
    float speed = 0.5f; // m/s
    g_npc.pos.X += std::cos(g_walkDir) * speed * dt;
    g_npc.pos.Y += std::sin(g_walkDir) * speed * dt;
>>>>>>> b824cc06
    g_grid.Move(g_npc.npcId, g_prevSnap.pos, g_npc.pos);

    std::cout << "[NPC] tick seed=" << g_seed << " pos=" << g_npc.pos.X << std::endl;

    bool changed = std::memcmp(&g_prevSnap, &g_npc, sizeof(NpcSnap)) != 0;

    auto conns = Net_GetConnections();
    std::vector<uint32_t> ids;
    for (auto* c : conns)
    {
        if (!c->sectorReady)
            continue;
        // Build interest set: nearby NPCs plus combatants.
        g_grid.QueryCircle(c->avatarPos, 80.f, ids);
        std::unordered_set<uint32_t> newSet(ids.begin(), ids.end());
        if (g_npc.state == NpcState::Combat)
            newSet.insert(g_npc.npcId);
        for (uint32_t id : newSet)
        {
            if (c->subscribedNpcs.insert(id).second)
            {
                InterestPacket pkt{id};
                Net_Send(c, EMsg::InterestAdd, &pkt, sizeof(pkt));
            }
        }
        for (auto it = c->subscribedNpcs.begin(); it != c->subscribedNpcs.end();)
        {
            if (newSet.count(*it) == 0)
            {
                InterestPacket pkt{*it};
                Net_Send(c, EMsg::InterestRemove, &pkt, sizeof(pkt));
                it = c->subscribedNpcs.erase(it);
            }
            else
            {
                ++it;
            }
        }

        if (c->subscribedNpcs.count(g_npc.npcId) && changed)
        {
            NpcSnapshotPacket pkt{g_npc};
            Net_Send(c, EMsg::NpcSnapshot, &pkt, sizeof(pkt));
        }
    }

    if (changed)
        g_prevSnap = g_npc;
    // Spatial grid reduces search complexity for interest checks
}

void NpcController_ClientApplySnap(const NpcSnap& snap)
{
    RED4ext::ExecuteFunction("NpcController", "ClientApplySnap", nullptr, &snap);
}

void NpcController_ApplyCrowdSeed(uint64_t hash, uint32_t seed)
{
    RED4ext::ExecuteFunction("NpcController", "ApplyCrowdSeed", nullptr, hash, seed);
}

void NpcController_Despawn(uint32_t id)
{
    RED4ext::ExecuteFunction("NpcController", "DespawnNpc", nullptr, id);
}

} // namespace CoopNet<|MERGE_RESOLUTION|>--- conflicted
+++ resolved
@@ -3,32 +3,16 @@
 #include "../core/SpatialGrid.hpp"
 #include "../net/Net.hpp"
 #include "../net/Packets.hpp"
-<<<<<<< HEAD
-#include <cmath>
-#include <cstring>
-=======
 #include <RED4ext/RED4ext.hpp>
 #include <cmath>
 #include <cstring>
 #include <unordered_map>
->>>>>>> b824cc06
 #include <iostream>
 
 namespace CoopNet
 {
 
 static uint32_t g_seed = 123456u;
-<<<<<<< HEAD
-static NpcSnap g_npc{
-    1u, // npcId
-    0u, // templateId
-    Fnv1a64("start_sector"),
-    RED4ext::Vector3{0.f, 0.f, 0.f},
-    RED4ext::Quaternion{0.f, 0.f, 0.f, 1.f},
-    NpcState::Idle,
-    100u, // health
-    0u    // appearance
-=======
 static std::unordered_map<uint64_t, uint32_t> g_sectorSeeds;
 static NpcSnap g_npc{
     1u,
@@ -39,14 +23,11 @@
     NpcState::Idle,
     100u,
     0u
->>>>>>> b824cc06
 };
 static bool g_alwaysRelevant = false;
 static NpcSnap g_prevSnap = g_npc;
 static SpatialGrid g_grid;
 static bool g_gridInit = false;
-<<<<<<< HEAD
-=======
 static float g_walkDir = 0.f;
 static float g_dirTimer = 0.f;
 
@@ -71,21 +52,11 @@
 {
     return GetSectorSeed(hash);
 }
->>>>>>> b824cc06
 
 void NpcController_ServerTick(float dt)
 {
     if (!g_gridInit)
     {
-<<<<<<< HEAD
-        g_grid.Insert(g_npc.npcId, g_npc.pos);
-        g_gridInit = true;
-    }
-    // NR-2: deterministic RNG walk AI planned
-    g_seed = g_seed * 1664525u + 1013904223u;
-    float move = static_cast<float>(g_seed & 0xFF) / 255.0f - 0.5f;
-    g_npc.pos.X += move * dt * 0.1f;
-=======
         g_npc.sectorHash = Fnv1a64Pos(g_npc.pos.X, g_npc.pos.Y);
         g_grid.Insert(g_npc.npcId, g_npc.pos);
         g_gridInit = true;
@@ -101,7 +72,6 @@
     float speed = 0.5f; // m/s
     g_npc.pos.X += std::cos(g_walkDir) * speed * dt;
     g_npc.pos.Y += std::sin(g_walkDir) * speed * dt;
->>>>>>> b824cc06
     g_grid.Move(g_npc.npcId, g_prevSnap.pos, g_npc.pos);
 
     std::cout << "[NPC] tick seed=" << g_seed << " pos=" << g_npc.pos.X << std::endl;
