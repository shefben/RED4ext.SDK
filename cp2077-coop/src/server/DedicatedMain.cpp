--- conflicted
+++ resolved
@@ -1,9 +1,6 @@
 #include "../core/GameClock.hpp"
 #include "../core/SessionState.hpp"
-<<<<<<< HEAD
-=======
 #include "../core/SaveMigration.hpp"
->>>>>>> b824cc06
 #include "../net/Net.hpp"
 #include "BreachController.hpp"
 #include "ElevatorController.hpp"
@@ -12,10 +9,7 @@
 #include "AdminController.hpp"
 #include "Heartbeat.hpp"
 #include "WebDash.hpp"
-<<<<<<< HEAD
-=======
 #include "GlobalEventController.hpp"
->>>>>>> b824cc06
 #include <cstring>
 #include <iostream>
 #include <thread>
@@ -31,26 +25,6 @@
     }
 
     Net_Init();
-<<<<<<< HEAD
-    CoopNet::WebDash_Start();
-    std::cout << "Dedicated up" << std::endl;
-    uint32_t sessionId = static_cast<uint32_t>(std::time(nullptr));
-
-    // Main server loop
-    bool running = true;
-    uint32_t idleTicks = 0;
-    float frameAccum = 0.f;
-    int frameCount = 0;
-    float goodTime = 0.f;
-    float hbTimer = 0.f;
-    float tickMs = CoopNet::GameClock::GetTickMs();
-    auto last = std::chrono::steady_clock::now();
-
-    while (running)
-    {
-        auto begin = std::chrono::steady_clock::now();
-        CoopNet::GameClock::Tick(tickMs);
-=======
     CoopNet::MigrateSinglePlayerSave();
     CoopNet::TransformSnap vs{ {0.f,0.f,0.f}, {0.f,0.f,0.f,1.f}, {0.f,0.f,0.f} };
     CoopNet::VehicleController_Spawn(CoopNet::Fnv1a32("vehicle_caliburn"), 0u, vs);
@@ -96,36 +70,25 @@
             worldTimer = 0.f;
             Net_BroadcastWorldState(worldClock, sunAngle, weatherId, weatherSeed, bdPhase);
         }
->>>>>>> b824cc06
         CoopNet::ElevatorController_ServerTick(tickMs);
         if (!CoopNet::ElevatorController_IsPaused())
         {
             CoopNet::NpcController_ServerTick(tickMs);
             CoopNet::VehicleController_ServerTick(tickMs);
             CoopNet::BreachController_ServerTick(tickMs);
-<<<<<<< HEAD
-        }
-        Net_Poll(static_cast<uint32_t>(tickMs));
-        CoopNet::AdminController_PollConsole();
-=======
             CoopNet::VendorController_Tick(tickMs);
             RED4ext::ExecuteFunction("GameModeManager", "TickDM", nullptr, static_cast<uint32_t>(tickMs));
         }
         Net_Poll(static_cast<uint32_t>(tickMs));
         CoopNet::AdminController_PollCommands();
->>>>>>> b824cc06
         hbTimer += tickMs / 1000.f;
         if (hbTimer >= 30.f)
         {
             hbTimer = 0.f;
-<<<<<<< HEAD
-            CoopNet::Heartbeat_Send("{\"id\":1}");
-=======
             size_t count = Net_GetConnections().size();
             uint32_t id = CoopNet::SessionState_GetId();
             std::string json = "{\"players\":" + std::to_string(count) + ",\"hash\":" + std::to_string(id) + "}";
             CoopNet::Heartbeat_Announce(json);
->>>>>>> b824cc06
         }
         std::this_thread::sleep_for(std::chrono::milliseconds(static_cast<int>(tickMs)));
 
@@ -172,10 +135,7 @@
     }
 
     CoopNet::SaveSessionState(sessionId);
-<<<<<<< HEAD
-=======
     CoopNet::AdminController_Stop();
->>>>>>> b824cc06
     CoopNet::WebDash_Stop();
     Net_Shutdown();
     return 0;
