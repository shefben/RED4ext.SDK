#include "Net.hpp"
#include "../core/Hash.hpp"
<<<<<<< HEAD
=======
#include "../server/AdminController.hpp"
>>>>>>> b824cc06
#include "Connection.hpp"
#include "NatClient.hpp"
#include "NetConfig.hpp"
#include "Packets.hpp"
<<<<<<< HEAD
#include "../server/AdminController.hpp"
#include "NatClient.hpp"
=======
>>>>>>> b824cc06
#include <algorithm>
#include <cstring>
#include <enet/enet.h>
#include <iostream>
#include <vector>

using CoopNet::Connection;

namespace
{
struct PeerEntry
{
    ENetPeer* peer;
    Connection* conn;
};

ENetHost* g_Host = nullptr;
std::vector<PeerEntry> g_Peers;
static uint32_t g_nextPeerId = 1;
// Helper used by world streaming to match sector hashing in the game.
} // namespace

void Net_Init()
{
    if (enet_initialize() != 0)
    {
        std::cout << "enet_initialize failed" << std::endl;
        return;
    }

    g_Host = enet_host_create(nullptr, 8, 2, 0, 0);
<<<<<<< HEAD
    Nat_SetCandidateCallback([](const char* cand) {
        std::cout << "Local candidate: " << cand << std::endl;
        Net_BroadcastNatCandidate(cand);
    });
=======
    Nat_SetCandidateCallback(
        [](const char* cand)
        {
            std::cout << "Local candidate: " << cand << std::endl;
            Net_BroadcastNatCandidate(cand);
        });
>>>>>>> b824cc06
    Nat_Start();
    std::cout << "Net_Init complete" << std::endl;
}

void Net_Shutdown()
{
    for (auto& e : g_Peers)
    {
        delete e.conn;
    }
    g_Peers.clear();

    if (g_Host)
    {
        enet_host_destroy(g_Host);
        g_Host = nullptr;
    }

    enet_deinitialize();
    std::cout << "Net_Shutdown complete" << std::endl;
}

void Net_Poll(uint32_t maxMs)
{
    if (!g_Host)
        return;

    ENetEvent evt;
    int wait = static_cast<int>(maxMs);
    while (enet_host_service(g_Host, &evt, wait) > 0)
    {
        wait = 0; // subsequent polls are non-blocking
        switch (evt.type)
        {
        case ENET_EVENT_TYPE_CONNECT:
        {
            PeerEntry e;
            e.peer = evt.peer;
            e.conn = new Connection();
            e.conn->peerId = g_nextPeerId++;
            if (CoopNet::AdminController_IsBanned(e.conn->peerId))
            {
                enet_peer_disconnect(evt.peer, 0);
                delete e.conn;
            }
            else
            {
                g_Peers.push_back(e);
                std::cout << "peer connected id=" << e.conn->peerId << std::endl;
                Nat_PerformHandshake(e.conn);
                e.conn->SendSectorChange(CoopNet::Fnv1a64("start_sector"));
            }
            break;
        }
        case ENET_EVENT_TYPE_DISCONNECT:
        {
            auto it =
                std::find_if(g_Peers.begin(), g_Peers.end(), [&](const PeerEntry& p) { return p.peer == evt.peer; });
            if (it != g_Peers.end())
            {
                delete it->conn;
                g_Peers.erase(it);
            }
            std::cout << "peer disconnected" << std::endl;
            break;
        }
        case ENET_EVENT_TYPE_RECEIVE:
        {
            if (evt.packet && evt.packet->dataLength >= sizeof(PacketHeader))
            {
                auto it = std::find_if(g_Peers.begin(), g_Peers.end(),
                                       [&](const PeerEntry& p) { return p.peer == evt.peer; });
                if (it != g_Peers.end())
                {
                    Connection::RawPacket pkt;
                    pkt.hdr = *reinterpret_cast<PacketHeader*>(evt.packet->data);
                    pkt.data.resize(evt.packet->dataLength - sizeof(PacketHeader));
                    memcpy(pkt.data.data(), evt.packet->data + sizeof(PacketHeader), pkt.data.size());
                    it->conn->EnqueuePacket(pkt);
                }
            }
            break;
        }
        default:
            break;
        }
    }
}

bool Net_IsAuthoritative()
{
    return CoopNet::kDedicatedAuthority;
}

std::vector<Connection*> Net_GetConnections()
{
    std::vector<Connection*> out;
    out.reserve(g_Peers.size());
    for (auto& e : g_Peers)
        out.push_back(e.conn);
    return out;
}

void Net_Send(Connection* conn, EMsg type, const void* data, uint16_t size)
{
    if (!g_Host || !conn)
        return;

    auto it = std::find_if(g_Peers.begin(), g_Peers.end(), [&](const PeerEntry& p) { return p.conn == conn; });
    if (it == g_Peers.end())
        return;

    ENetPacket* pkt = enet_packet_create(nullptr, sizeof(PacketHeader) + size, ENET_PACKET_FLAG_RELIABLE);
    PacketHeader hdr{static_cast<uint16_t>(type), size};
    std::memcpy(pkt->data, &hdr, sizeof(hdr));
    if (size > 0 && data)
        std::memcpy(pkt->data + sizeof(hdr), data, size);
    enet_peer_send(it->peer, 0, pkt);
}

void Net_Broadcast(EMsg type, const void* data, uint16_t size)
{
    if (!g_Host)
        return;

    ENetPacket* pkt = enet_packet_create(nullptr, sizeof(PacketHeader) + size, ENET_PACKET_FLAG_RELIABLE);
    PacketHeader hdr{static_cast<uint16_t>(type), size};
    std::memcpy(pkt->data, &hdr, sizeof(hdr));
    if (size > 0 && data)
        std::memcpy(pkt->data + sizeof(hdr), data, size);
    enet_host_broadcast(g_Host, 0, pkt);
}

void Net_SendSectorReady(uint64_t hash)
{
    auto conns = Net_GetConnections();
    if (!conns.empty())
    {
        conns[0]->SendSectorReady(hash);
    }
}

void Net_SendCraftRequest(uint32_t recipeId)
{
    auto conns = Net_GetConnections();
    if (!conns.empty())
    {
        CraftRequestPacket pkt{recipeId};
        Net_Send(conns[0], EMsg::CraftRequest, &pkt, sizeof(pkt));
    }
}

void Net_SendAttachRequest(uint64_t itemId, uint8_t slotIdx, uint64_t attachmentId)
{
    auto conns = Net_GetConnections();
    if (!conns.empty())
    {
        AttachModRequestPacket pkt{itemId, slotIdx, {0, 0, 0}, attachmentId};
        Net_Send(conns[0], EMsg::AttachModRequest, &pkt, sizeof(pkt));
    }
}

<<<<<<< HEAD
=======
void Net_SendPurchaseRequest(uint32_t vendorId, uint32_t itemId, uint64_t nonce)
{
    auto conns = Net_GetConnections();
    if (!conns.empty())
    {
        PurchaseRequestPacket pkt{vendorId, itemId, nonce};
        Net_Send(conns[0], EMsg::PurchaseRequest, &pkt, sizeof(pkt));
    }
}

>>>>>>> b824cc06
void Net_SendBreachInput(uint8_t index)
{
    auto conns = Net_GetConnections();
    if (!conns.empty())
    {
        BreachInputPacket pkt{0u, index, {0, 0, 0}};
        Net_Send(conns[0], EMsg::BreachInput, &pkt, sizeof(pkt));
    }
}

void Net_SendElevatorCall(uint32_t elevatorId, uint8_t floorIdx)
{
    auto conns = Net_GetConnections();
    if (!conns.empty())
    {
        ElevatorCallPacket pkt{0u, elevatorId, floorIdx, {0, 0, 0}};
        Net_Send(conns[0], EMsg::ElevatorCall, &pkt, sizeof(pkt));
    }
}

void Net_BroadcastVehicleExplode(uint32_t vehicleId, uint32_t vfxId, uint32_t seed)
{
    VehicleExplodePacket pkt{vehicleId, vfxId, seed};
    Net_Broadcast(EMsg::VehicleExplode, &pkt, sizeof(pkt));
}

void Net_BroadcastPartDetach(uint32_t vehicleId, uint8_t partId)
{
    VehiclePartDetachPacket pkt{vehicleId, partId, {0, 0, 0}};
    Net_Broadcast(EMsg::VehiclePartDetach, &pkt, sizeof(pkt));
}

<<<<<<< HEAD
void Net_BroadcastEject(uint32_t peerId)
{
    EjectOccupantPacket pkt{peerId};
    Net_Broadcast(EMsg::EjectOccupant, &pkt, sizeof(pkt));
}

=======
void Net_BroadcastEject(uint32_t peerId, const RED4ext::Vector3& vel)
{
    EjectOccupantPacket pkt{peerId, vel};
    Net_Broadcast(EMsg::EjectOccupant, &pkt, sizeof(pkt));
}

void Net_BroadcastVehicleSpawn(uint32_t vehicleId, uint32_t archetypeId, uint32_t paintId, const TransformSnap& t)
{
    VehicleSpawnPacket pkt{vehicleId, archetypeId, paintId, t};
    Net_Broadcast(EMsg::VehicleSpawn, &pkt, sizeof(pkt));
}

void Net_SendSeatRequest(uint32_t vehicleId, uint8_t seatIdx)
{
    auto conns = Net_GetConnections();
    if (!conns.empty())
    {
        SeatRequestPacket pkt{vehicleId, seatIdx};
        Net_Send(conns[0], EMsg::SeatRequest, &pkt, sizeof(pkt));
    }
}

void Net_BroadcastSeatAssign(uint32_t peerId, uint32_t vehicleId, uint8_t seatIdx)
{
    SeatAssignPacket pkt{peerId, vehicleId, seatIdx};
    Net_Broadcast(EMsg::SeatAssign, &pkt, sizeof(pkt));
}

void Net_SendVehicleHit(uint32_t vehicleId, uint16_t dmg, bool side)
{
    auto conns = Net_GetConnections();
    if (!conns.empty())
    {
        VehicleHitPacket pkt{vehicleId, dmg};
        pkt.pad = side ? 1u : 0u;
        Net_Send(conns[0], EMsg::VehicleHit, &pkt, sizeof(pkt));
    }
}

void Net_BroadcastVehicleHit(uint32_t vehicleId, uint16_t dmg)
{
    VehicleHitPacket pkt{vehicleId, dmg};
    Net_Broadcast(EMsg::VehicleHit, &pkt, sizeof(pkt));
}

>>>>>>> b824cc06
void Net_BroadcastBreachStart(uint32_t peerId, uint32_t seed, uint8_t w, uint8_t h)
{
    BreachStartPacket pkt{peerId, seed, w, h, {0, 0}};
    Net_Broadcast(EMsg::BreachStart, &pkt, sizeof(pkt));
}

void Net_BroadcastBreachInput(uint32_t peerId, uint8_t index)
{
    BreachInputPacket pkt{peerId, index, {0, 0, 0}};
    Net_Broadcast(EMsg::BreachInput, &pkt, sizeof(pkt));
}

void Net_BroadcastBreachResult(uint32_t peerId, uint8_t mask)
{
    BreachResultPacket pkt{peerId, mask, {0, 0, 0}};
    Net_Broadcast(EMsg::BreachResult, &pkt, sizeof(pkt));
}

<<<<<<< HEAD
=======
void Net_BroadcastHeat(uint8_t level)
{
    HeatPacket pkt{level, {0, 0, 0}};
    Net_Broadcast(EMsg::HeatSync, &pkt, sizeof(pkt));
}

>>>>>>> b824cc06
void Net_BroadcastElevatorCall(uint32_t peerId, uint32_t elevatorId, uint8_t floorIdx)
{
    ElevatorCallPacket pkt{peerId, elevatorId, floorIdx, {0, 0, 0}};
    Net_Broadcast(EMsg::ElevatorCall, &pkt, sizeof(pkt));
}

void Net_BroadcastElevatorArrive(uint32_t elevatorId, uint64_t sectorHash, const RED4ext::Vector3& pos)
{
    ElevatorArrivePacket pkt{elevatorId, sectorHash, pos};
    Net_Broadcast(EMsg::ElevatorArrive, &pkt, sizeof(pkt));
}

void Net_SendTeleportAck(uint32_t elevatorId)
{
    auto conns = Net_GetConnections();
    if (!conns.empty())
    {
        TeleportAckPacket pkt{elevatorId};
        Net_Send(conns[0], EMsg::TeleportAck, &pkt, sizeof(pkt));
    }
}

void Net_BroadcastHoloCallStart(uint32_t peerId)
{
    HoloCallPacket pkt{peerId};
    Net_Broadcast(EMsg::HoloCallStart, &pkt, sizeof(pkt));
}

void Net_BroadcastHoloCallEnd(uint32_t peerId)
{
    HoloCallPacket pkt{peerId};
    Net_Broadcast(EMsg::HoloCallEnd, &pkt, sizeof(pkt));
}

void Net_BroadcastTickRateChange(uint16_t tickMs)
{
    TickRateChangePacket pkt{tickMs, 0};
    Net_Broadcast(EMsg::TickRateChange, &pkt, sizeof(pkt));
}

<<<<<<< HEAD
=======
void Net_BroadcastRuleChange(bool friendly)
{
    RuleChangePacket pkt{static_cast<uint8_t>(friendly), {0, 0, 0}};
    Net_Broadcast(EMsg::RuleChange, &pkt, sizeof(pkt));
}

>>>>>>> b824cc06
void Net_SendSpectateRequest(uint32_t peerId)
{
    auto conns = Net_GetConnections();
    if (!conns.empty())
    {
        SpectatePacket pkt{peerId};
        Net_Send(conns[0], EMsg::SpectateRequest, &pkt, sizeof(pkt));
    }
}

void Net_SendSpectateGranted(uint32_t peerId)
{
    auto conns = Net_GetConnections();
    if (!conns.empty())
    {
        SpectatePacket pkt{peerId};
        Net_Send(conns[0], EMsg::SpectateGranted, &pkt, sizeof(pkt));
    }
}

<<<<<<< HEAD
=======
void Net_BroadcastScoreUpdate(uint32_t peerId, uint16_t k, uint16_t d)
{
    ScoreUpdatePacket pkt{peerId, k, d};
    Net_Broadcast(EMsg::ScoreUpdate, &pkt, sizeof(pkt));
}

void Net_BroadcastMatchOver(uint32_t winnerId)
{
    MatchOverPacket pkt{winnerId};
    Net_Broadcast(EMsg::MatchOver, &pkt, sizeof(pkt));
}

>>>>>>> b824cc06
void Net_SendAdminCmd(Connection* conn, uint8_t cmdType, uint64_t param)
{
    if (!conn)
        return;
<<<<<<< HEAD
    AdminCmdPacket pkt{cmdType, {0,0,0}, param};
=======
    AdminCmdPacket pkt{cmdType, {0, 0, 0}, param};
>>>>>>> b824cc06
    Net_Send(conn, EMsg::AdminCmd, &pkt, sizeof(pkt));
}

void Net_Disconnect(Connection* conn)
{
    if (!g_Host || !conn)
        return;
<<<<<<< HEAD
    auto it = std::find_if(g_Peers.begin(), g_Peers.end(), [&](const PeerEntry& p){ return p.conn == conn; });
=======
    auto it = std::find_if(g_Peers.begin(), g_Peers.end(), [&](const PeerEntry& p) { return p.conn == conn; });
>>>>>>> b824cc06
    if (it != g_Peers.end())
    {
        enet_peer_disconnect(it->peer, 0);
    }
}

void Net_BroadcastNatCandidate(const char* sdp)
{
    NatCandidatePacket pkt{};
<<<<<<< HEAD
    std::strncpy(pkt.sdp, sdp, sizeof(pkt.sdp)-1);
=======
    std::strncpy(pkt.sdp, sdp, sizeof(pkt.sdp) - 1);
>>>>>>> b824cc06
    Net_Broadcast(EMsg::NatCandidate, &pkt, sizeof(pkt));
}

void Net_BroadcastCineStart(uint32_t sceneId, uint32_t startTimeMs)
{
    CineStartPacket pkt{sceneId, startTimeMs};
    Net_Broadcast(EMsg::CineStart, &pkt, sizeof(pkt));
}

void Net_BroadcastViseme(uint32_t npcId, uint8_t visemeId, uint32_t timeMs)
{
<<<<<<< HEAD
    VisemePacket pkt{npcId, visemeId, {0,0,0}, timeMs};
=======
    VisemePacket pkt{npcId, visemeId, {0, 0, 0}, timeMs};
>>>>>>> b824cc06
    Net_Broadcast(EMsg::Viseme, &pkt, sizeof(pkt));
}

void Net_SendDialogChoice(uint8_t choiceIdx)
{
    auto conns = Net_GetConnections();
    if (!conns.empty())
    {
<<<<<<< HEAD
        DialogChoicePacket pkt{0u, choiceIdx, {0,0,0}};
=======
        DialogChoicePacket pkt{0u, choiceIdx, {0, 0, 0}};
>>>>>>> b824cc06
        Net_Send(conns[0], EMsg::DialogChoice, &pkt, sizeof(pkt));
    }
}

void Net_BroadcastDialogChoice(uint32_t peerId, uint8_t choiceIdx)
{
<<<<<<< HEAD
    DialogChoicePacket pkt{peerId, choiceIdx, {0,0,0}};
=======
    DialogChoicePacket pkt{peerId, choiceIdx, {0, 0, 0}};
>>>>>>> b824cc06
    Net_Broadcast(EMsg::DialogChoice, &pkt, sizeof(pkt));
}

void Net_SendVoice(const uint8_t* data, uint16_t size, uint16_t seq)
{
    auto conns = Net_GetConnections();
    if (!conns.empty())
    {
        VoicePacket pkt{0u, seq, size, {0}};
        std::memcpy(pkt.data, data, std::min<size_t>(size, sizeof(pkt.data)));
        Net_Send(conns[0], EMsg::Voice, &pkt, static_cast<uint16_t>(sizeof(pkt)));
    }
}

void Net_BroadcastVoice(uint32_t peerId, const uint8_t* data, uint16_t size, uint16_t seq)
{
    VoicePacket pkt{peerId, seq, size, {0}};
    std::memcpy(pkt.data, data, std::min<size_t>(size, sizeof(pkt.data)));
    Net_Broadcast(EMsg::Voice, &pkt, static_cast<uint16_t>(sizeof(pkt)));
<<<<<<< HEAD
=======
}

void Net_BroadcastWorldState(uint64_t clockMs, uint32_t sunAngle, uint8_t weatherId, uint32_t weatherSeed,
                             uint8_t bdPhase)
{
    WorldStatePacket pkt{clockMs, sunAngle, weatherSeed, weatherId, bdPhase, {0, 0}};
    Net_Broadcast(EMsg::WorldState, &pkt, sizeof(pkt));
}

void Net_BroadcastGlobalEvent(uint32_t eventId, uint8_t phase, bool start, uint32_t seed)
{
    GlobalEventPacket pkt{eventId, seed, phase, static_cast<uint8_t>(start), {0, 0}};
    Net_Broadcast(EMsg::GlobalEvent, &pkt, sizeof(pkt));
}

void Net_BroadcastCrowdSeed(uint64_t sectorHash, uint32_t seed)
{
    CrowdSeedPacket pkt{sectorHash, seed};
    Net_Broadcast(EMsg::CrowdSeed, &pkt, sizeof(pkt));
}

void Net_BroadcastVendorStock(const VendorStockPacket& pkt)
{
    Net_Broadcast(EMsg::VendorStock, &pkt, sizeof(VendorStockPacket));
>>>>>>> b824cc06
}<|MERGE_RESOLUTION|>--- conflicted
+++ resolved
@@ -1,18 +1,10 @@
 #include "Net.hpp"
 #include "../core/Hash.hpp"
-<<<<<<< HEAD
-=======
 #include "../server/AdminController.hpp"
->>>>>>> b824cc06
 #include "Connection.hpp"
 #include "NatClient.hpp"
 #include "NetConfig.hpp"
 #include "Packets.hpp"
-<<<<<<< HEAD
-#include "../server/AdminController.hpp"
-#include "NatClient.hpp"
-=======
->>>>>>> b824cc06
 #include <algorithm>
 #include <cstring>
 #include <enet/enet.h>
@@ -44,19 +36,12 @@
     }
 
     g_Host = enet_host_create(nullptr, 8, 2, 0, 0);
-<<<<<<< HEAD
-    Nat_SetCandidateCallback([](const char* cand) {
-        std::cout << "Local candidate: " << cand << std::endl;
-        Net_BroadcastNatCandidate(cand);
-    });
-=======
     Nat_SetCandidateCallback(
         [](const char* cand)
         {
             std::cout << "Local candidate: " << cand << std::endl;
             Net_BroadcastNatCandidate(cand);
         });
->>>>>>> b824cc06
     Nat_Start();
     std::cout << "Net_Init complete" << std::endl;
 }
@@ -219,8 +204,6 @@
     }
 }
 
-<<<<<<< HEAD
-=======
 void Net_SendPurchaseRequest(uint32_t vendorId, uint32_t itemId, uint64_t nonce)
 {
     auto conns = Net_GetConnections();
@@ -231,7 +214,6 @@
     }
 }
 
->>>>>>> b824cc06
 void Net_SendBreachInput(uint8_t index)
 {
     auto conns = Net_GetConnections();
@@ -264,14 +246,6 @@
     Net_Broadcast(EMsg::VehiclePartDetach, &pkt, sizeof(pkt));
 }
 
-<<<<<<< HEAD
-void Net_BroadcastEject(uint32_t peerId)
-{
-    EjectOccupantPacket pkt{peerId};
-    Net_Broadcast(EMsg::EjectOccupant, &pkt, sizeof(pkt));
-}
-
-=======
 void Net_BroadcastEject(uint32_t peerId, const RED4ext::Vector3& vel)
 {
     EjectOccupantPacket pkt{peerId, vel};
@@ -317,7 +291,6 @@
     Net_Broadcast(EMsg::VehicleHit, &pkt, sizeof(pkt));
 }
 
->>>>>>> b824cc06
 void Net_BroadcastBreachStart(uint32_t peerId, uint32_t seed, uint8_t w, uint8_t h)
 {
     BreachStartPacket pkt{peerId, seed, w, h, {0, 0}};
@@ -336,15 +309,12 @@
     Net_Broadcast(EMsg::BreachResult, &pkt, sizeof(pkt));
 }
 
-<<<<<<< HEAD
-=======
 void Net_BroadcastHeat(uint8_t level)
 {
     HeatPacket pkt{level, {0, 0, 0}};
     Net_Broadcast(EMsg::HeatSync, &pkt, sizeof(pkt));
 }
 
->>>>>>> b824cc06
 void Net_BroadcastElevatorCall(uint32_t peerId, uint32_t elevatorId, uint8_t floorIdx)
 {
     ElevatorCallPacket pkt{peerId, elevatorId, floorIdx, {0, 0, 0}};
@@ -385,15 +355,12 @@
     Net_Broadcast(EMsg::TickRateChange, &pkt, sizeof(pkt));
 }
 
-<<<<<<< HEAD
-=======
 void Net_BroadcastRuleChange(bool friendly)
 {
     RuleChangePacket pkt{static_cast<uint8_t>(friendly), {0, 0, 0}};
     Net_Broadcast(EMsg::RuleChange, &pkt, sizeof(pkt));
 }
 
->>>>>>> b824cc06
 void Net_SendSpectateRequest(uint32_t peerId)
 {
     auto conns = Net_GetConnections();
@@ -414,8 +381,6 @@
     }
 }
 
-<<<<<<< HEAD
-=======
 void Net_BroadcastScoreUpdate(uint32_t peerId, uint16_t k, uint16_t d)
 {
     ScoreUpdatePacket pkt{peerId, k, d};
@@ -428,16 +393,11 @@
     Net_Broadcast(EMsg::MatchOver, &pkt, sizeof(pkt));
 }
 
->>>>>>> b824cc06
 void Net_SendAdminCmd(Connection* conn, uint8_t cmdType, uint64_t param)
 {
     if (!conn)
         return;
-<<<<<<< HEAD
-    AdminCmdPacket pkt{cmdType, {0,0,0}, param};
-=======
     AdminCmdPacket pkt{cmdType, {0, 0, 0}, param};
->>>>>>> b824cc06
     Net_Send(conn, EMsg::AdminCmd, &pkt, sizeof(pkt));
 }
 
@@ -445,11 +405,7 @@
 {
     if (!g_Host || !conn)
         return;
-<<<<<<< HEAD
-    auto it = std::find_if(g_Peers.begin(), g_Peers.end(), [&](const PeerEntry& p){ return p.conn == conn; });
-=======
     auto it = std::find_if(g_Peers.begin(), g_Peers.end(), [&](const PeerEntry& p) { return p.conn == conn; });
->>>>>>> b824cc06
     if (it != g_Peers.end())
     {
         enet_peer_disconnect(it->peer, 0);
@@ -459,11 +415,7 @@
 void Net_BroadcastNatCandidate(const char* sdp)
 {
     NatCandidatePacket pkt{};
-<<<<<<< HEAD
-    std::strncpy(pkt.sdp, sdp, sizeof(pkt.sdp)-1);
-=======
     std::strncpy(pkt.sdp, sdp, sizeof(pkt.sdp) - 1);
->>>>>>> b824cc06
     Net_Broadcast(EMsg::NatCandidate, &pkt, sizeof(pkt));
 }
 
@@ -475,11 +427,7 @@
 
 void Net_BroadcastViseme(uint32_t npcId, uint8_t visemeId, uint32_t timeMs)
 {
-<<<<<<< HEAD
-    VisemePacket pkt{npcId, visemeId, {0,0,0}, timeMs};
-=======
     VisemePacket pkt{npcId, visemeId, {0, 0, 0}, timeMs};
->>>>>>> b824cc06
     Net_Broadcast(EMsg::Viseme, &pkt, sizeof(pkt));
 }
 
@@ -488,22 +436,14 @@
     auto conns = Net_GetConnections();
     if (!conns.empty())
     {
-<<<<<<< HEAD
-        DialogChoicePacket pkt{0u, choiceIdx, {0,0,0}};
-=======
         DialogChoicePacket pkt{0u, choiceIdx, {0, 0, 0}};
->>>>>>> b824cc06
         Net_Send(conns[0], EMsg::DialogChoice, &pkt, sizeof(pkt));
     }
 }
 
 void Net_BroadcastDialogChoice(uint32_t peerId, uint8_t choiceIdx)
 {
-<<<<<<< HEAD
-    DialogChoicePacket pkt{peerId, choiceIdx, {0,0,0}};
-=======
     DialogChoicePacket pkt{peerId, choiceIdx, {0, 0, 0}};
->>>>>>> b824cc06
     Net_Broadcast(EMsg::DialogChoice, &pkt, sizeof(pkt));
 }
 
@@ -523,8 +463,6 @@
     VoicePacket pkt{peerId, seq, size, {0}};
     std::memcpy(pkt.data, data, std::min<size_t>(size, sizeof(pkt.data)));
     Net_Broadcast(EMsg::Voice, &pkt, static_cast<uint16_t>(sizeof(pkt)));
-<<<<<<< HEAD
-=======
 }
 
 void Net_BroadcastWorldState(uint64_t clockMs, uint32_t sunAngle, uint8_t weatherId, uint32_t weatherSeed,
@@ -549,5 +487,4 @@
 void Net_BroadcastVendorStock(const VendorStockPacket& pkt)
 {
     Net_Broadcast(EMsg::VendorStock, &pkt, sizeof(VendorStockPacket));
->>>>>>> b824cc06
 }