--- conflicted
+++ resolved
@@ -337,8 +337,6 @@
     }
 }
 
-<<<<<<< HEAD
-=======
 void Net_BroadcastQuestStage(uint32_t nameHash, uint16_t stage)
 {
     QuestStagePacket pkt{nameHash, stage, 0};
@@ -360,7 +358,6 @@
     Net_Send(conn, EMsg::QuestFullSync, &pkt, sizeof(pkt));
 }
 
->>>>>>> 2b46c99c
 void Net_BroadcastHoloCallStart(uint32_t peerId)
 {
     HoloCallPacket pkt{peerId};
