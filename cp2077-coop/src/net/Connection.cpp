--- conflicted
+++ resolved
@@ -1,20 +1,13 @@
 #include "Connection.hpp"
 #include "../core/GameClock.hpp"
-<<<<<<< HEAD
-=======
 #include "../core/Hash.hpp"
 #include "../core/SessionState.hpp"
 #include "../runtime/GameModeManager.reds"
->>>>>>> b824cc06
 #include "../server/BreachController.hpp"
 #include "../server/NpcController.hpp"
 #include "../voice/VoiceDecoder.hpp"
 #include "Net.hpp"
 #include "StatBatch.hpp"
-<<<<<<< HEAD
-#include "../core/Hash.hpp"
-=======
->>>>>>> b824cc06
 #include <RED4ext/RED4ext.hpp>
 #include <iostream>
 
@@ -55,29 +48,19 @@
     std::cout << "ScoreUpdate " << peerId << " " << k << "/" << d << std::endl;
 }
 
-<<<<<<< HEAD
+static void DMScoreboard_OnMatchOver(uint32_t winner)
+{
+    std::cout << "MatchOver " << winner << std::endl;
+}
+
 static void NpcProxy_Spawn(const CoopNet::NpcSnap& snap)
 {
-    std::cout << "NpcProxy::Spawn " << snap.npcId << std::endl;
-=======
-static void DMScoreboard_OnMatchOver(uint32_t winner)
-{
-    std::cout << "MatchOver " << winner << std::endl;
-}
-
-static void NpcProxy_Spawn(const CoopNet::NpcSnap& snap)
-{
     CoopNet::NpcController_ClientApplySnap(snap);
->>>>>>> b824cc06
 }
 
 static void NpcProxy_Despawn(uint32_t npcId)
 {
-<<<<<<< HEAD
-    std::cout << "NpcProxy::Despawn " << npcId << std::endl;
-=======
     CoopNet::NpcController_Despawn(npcId);
->>>>>>> b824cc06
 }
 
 static void NpcProxy_ApplySnap(const CoopNet::NpcSnap& snap)
@@ -115,14 +98,11 @@
     std::cout << "AttachResult item=" << snap.itemId << " success=" << success << std::endl;
 }
 
-<<<<<<< HEAD
-=======
 static void Inventory_OnPurchaseResult(uint64_t itemId, uint64_t balance, bool success)
 {
     RED4ext::ExecuteFunction("Inventory", "OnPurchaseResult", nullptr, &itemId, &balance, &success);
 }
 
->>>>>>> b824cc06
 static void AvatarProxy_OnSectorChange(uint32_t peerId, uint64_t hash)
 {
     std::cout << "SectorChange " << peerId << " -> " << hash << std::endl;
@@ -138,15 +118,9 @@
     std::cout << "Vehicle detach " << id << " part " << static_cast<int>(part) << std::endl;
 }
 
-<<<<<<< HEAD
-static void AvatarProxy_OnEject(uint32_t peerId)
-{
-    std::cout << "Eject occupant " << peerId << std::endl;
-=======
 static void AvatarProxy_OnEject(uint32_t peerId, const RED4ext::Vector3& vel)
 {
     std::cout << "Eject occupant " << peerId << " vel=" << vel.X << "," << vel.Y << "," << vel.Z << std::endl;
->>>>>>> b824cc06
 }
 
 static void BreachHud_Start(uint32_t peerId, uint32_t seed, uint8_t w, uint8_t h)
@@ -165,8 +139,6 @@
     std::cout << "Breach result mask=" << static_cast<int>(mask) << std::endl;
 }
 
-<<<<<<< HEAD
-=======
 static void VendorSync_OnStock(const CoopNet::VendorStockPacket& pkt)
 {
     RED4ext::ExecuteFunction("VendorSync", "OnStock", nullptr, &pkt);
@@ -188,7 +160,6 @@
               << std::endl;
 }
 
->>>>>>> b824cc06
 static void SpectatorCam_Enter(uint32_t peerId)
 {
     std::cout << "Enter spectate " << peerId << std::endl;
@@ -211,14 +182,11 @@
     std::cout << "HoloCall end " << peerId << std::endl;
 }
 
-<<<<<<< HEAD
-=======
 static void GameModeManager_SetFriendlyFire(bool enable)
 {
     std::cout << "FriendlyFire=" << (enable ? "true" : "false") << std::endl;
 }
 
->>>>>>> b824cc06
 static void SnapshotInterpolator_OnTickRateChange(uint16_t ms)
 {
     std::cout << "TickRateChange " << ms << " ms" << std::endl;
@@ -234,29 +202,9 @@
     , avatarPos{0.f, 0.f, 0.f}
     , currentSector(0)
     , sectorReady(true)
-<<<<<<< HEAD
-{
-}
-
-void Connection::SendSectorChange(uint64_t hash)
-{
-    SectorChangePacket pkt{0u, hash};
-    Net_Send(this, EMsg::SectorChange, &pkt, sizeof(pkt));
-    sectorReady = false;
-    currentSector = hash;
-    lastSectorChangeTick = CoopNet::GameClock::GetCurrentTick();
-}
-
-void Connection::SendSectorReady(uint64_t hash)
-=======
     , rttHist{}
     , rttIndex(0)
->>>>>>> b824cc06
-{
-    SectorReadyPacket pkt{hash};
-    Net_Send(this, EMsg::SectorReady, &pkt, sizeof(pkt));
-    sectorReady = true;
-    currentSector = hash;
+{
 }
 
 void Connection::SendSectorChange(uint64_t hash)
@@ -319,13 +267,10 @@
             uint64_t hash = CoopNet::Fnv1a64Pos(avatarPos.X, avatarPos.Y);
             SectorChangePacket pkt{0u, hash};
             Net_Send(this, EMsg::SectorChange, &pkt, sizeof(pkt));
-<<<<<<< HEAD
-=======
             std::vector<uint32_t> ids;
             for (auto* c : Net_GetConnections())
                 ids.push_back(c->peerId);
             CoopNet::SessionState_SetParty(ids);
->>>>>>> b824cc06
         }
         break;
     case EMsg::Disconnect:
@@ -338,16 +283,11 @@
         if (size >= sizeof(AvatarSpawnPacket))
         {
             const AvatarSpawnPacket* pkt = reinterpret_cast<const AvatarSpawnPacket*>(payload);
-<<<<<<< HEAD
-            AvatarProxy_Spawn(pkt->peerId, pkt->peerId == 0);
-            SectorChangePacket sp{pkt->peerId, Fnv1a64("spawn_sector")};
-=======
             AvatarProxy_SpawnRemote(pkt->peerId, pkt->peerId == 0, pkt->snap);
             avatarPos = pkt->snap.pos;
             uint64_t hash = CoopNet::Fnv1a64Pos(avatarPos.X, avatarPos.Y);
             currentSector = hash;
             SectorChangePacket sp{pkt->peerId, hash};
->>>>>>> b824cc06
             Net_Send(this, EMsg::SectorChange, &sp, sizeof(sp));
         }
         break;
@@ -355,11 +295,7 @@
         if (size >= sizeof(AvatarDespawnPacket))
         {
             const AvatarDespawnPacket* pkt = reinterpret_cast<const AvatarDespawnPacket*>(payload);
-<<<<<<< HEAD
-            AvatarProxy_Despawn(pkt->peerId);
-=======
             AvatarProxy_DespawnRemote(pkt->peerId);
->>>>>>> b824cc06
         }
         Killfeed_Push("0 disconnected");
         break;
@@ -372,11 +308,7 @@
             {
                 const ChatPacket* pkt = reinterpret_cast<const ChatPacket*>(payload);
                 ChatPacket out{peerId, {0}};
-<<<<<<< HEAD
-                std::strncpy(out.msg, pkt->msg, sizeof(out.msg)-1);
-=======
                 std::strncpy(out.msg, pkt->msg, sizeof(out.msg) - 1);
->>>>>>> b824cc06
                 Net_Broadcast(EMsg::Chat, &out, sizeof(out));
             }
         }
@@ -439,8 +371,6 @@
             DMScoreboard_OnScorePacket(pkt->peerId, pkt->k, pkt->d);
         }
         break;
-<<<<<<< HEAD
-=======
     case EMsg::MatchOver:
         if (size >= sizeof(MatchOverPacket))
         {
@@ -448,7 +378,6 @@
             DMScoreboard_OnMatchOver(pkt->winnerId);
         }
         break;
->>>>>>> b824cc06
     case EMsg::ItemSnap:
         if (size >= sizeof(ItemSnapPacket))
         {
@@ -470,8 +399,6 @@
             Inventory_OnAttachResult(pkt->item, pkt->success != 0);
         }
         break;
-<<<<<<< HEAD
-=======
     case EMsg::HeatSync:
         if (size >= sizeof(HeatPacket))
         {
@@ -486,7 +413,6 @@
             WeatherSync_Apply(*pkt);
         }
         break;
->>>>>>> b824cc06
     case EMsg::VehicleExplode:
         if (size >= sizeof(VehicleExplodePacket))
         {
@@ -501,8 +427,6 @@
             VehicleProxy_Detach(pkt->vehicleId, pkt->partId);
         }
         break;
-<<<<<<< HEAD
-=======
     case EMsg::VehicleSpawn:
         if (size >= sizeof(VehicleSpawnPacket))
         {
@@ -531,16 +455,11 @@
             CoopNet::VehicleController_HandleSeatRequest(this, pkt->vehicleId, pkt->seatIdx);
         }
         break;
->>>>>>> b824cc06
     case EMsg::EjectOccupant:
         if (size >= sizeof(EjectOccupantPacket))
         {
             const EjectOccupantPacket* pkt = reinterpret_cast<const EjectOccupantPacket*>(payload);
-<<<<<<< HEAD
-            AvatarProxy_OnEject(pkt->peerId);
-=======
             AvatarProxy_OnEject(pkt->peerId, pkt->velocity);
->>>>>>> b824cc06
         }
         break;
     case EMsg::BreachStart:
@@ -662,8 +581,6 @@
             }
         }
         break;
-<<<<<<< HEAD
-=======
     case EMsg::GlobalEvent:
         if (size >= sizeof(GlobalEventPacket))
         {
@@ -685,7 +602,6 @@
             VendorSync_OnStock(*pkt);
         }
         break;
->>>>>>> b824cc06
     case EMsg::AdminCmd:
         if (size >= sizeof(AdminCmdPacket))
         {
@@ -700,8 +616,6 @@
             SnapshotInterpolator_OnTickRateChange(pkt->tickMs);
         }
         break;
-<<<<<<< HEAD
-=======
     case EMsg::RuleChange:
         if (size >= sizeof(RuleChangePacket))
         {
@@ -709,7 +623,6 @@
             GameModeManager_SetFriendlyFire(pkt->friendlyFire != 0u);
         }
         break;
->>>>>>> b824cc06
     case EMsg::CraftRequest:
         if (size >= sizeof(CraftRequestPacket) && Net_IsAuthoritative())
         {
@@ -724,8 +637,6 @@
             CoopNet::Inventory_HandleAttachRequest(this, pkt->itemId, pkt->slotIdx, pkt->attachmentId);
         }
         break;
-<<<<<<< HEAD
-=======
     case EMsg::PurchaseRequest:
         if (size >= sizeof(PurchaseRequestPacket) && Net_IsAuthoritative())
         {
@@ -740,7 +651,6 @@
             Inventory_OnPurchaseResult(pkt->itemId, pkt->balance, pkt->success != 0);
         }
         break;
->>>>>>> b824cc06
     default:
         break;
     }
@@ -769,23 +679,14 @@
 
     if (!sectorReady)
     {
-<<<<<<< HEAD
-        const uint64_t timeoutTicks = static_cast<uint64_t>(10000.f / CoopNet::kFixedDeltaMs);
-=======
         const uint64_t timeoutTicks = static_cast<uint64_t>(10000.f / CoopNet::kVehicleStepMs);
->>>>>>> b824cc06
         if (CoopNet::GameClock::GetCurrentTick() - lastSectorChangeTick > timeoutTicks)
         {
             std::cout << "SectorReady timeout" << std::endl;
             sectorReady = true;
         }
     }
-<<<<<<< HEAD
-    // At end of tick loop, send any batched score packets.
-    CoopNet::FlushStats();
-=======
     CoopNet::StatBatch_Tick(static_cast<float>(CoopNet::GameClock::GetTickMs()) / 1000.f);
->>>>>>> b824cc06
 }
 
 void Connection::EnqueuePacket(const RawPacket& pkt)
