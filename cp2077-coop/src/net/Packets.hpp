--- conflicted
+++ resolved
@@ -243,8 +243,6 @@
     uint8_t _pad2[3];
 };
 
-<<<<<<< HEAD
-=======
 struct QuestStagePacket
 {
     uint32_t nameHash;
@@ -271,7 +269,6 @@
     QuestEntry entries[32];
 };
 
->>>>>>> 2b46c99c
 struct HeatPacket
 {
     uint8_t level;
