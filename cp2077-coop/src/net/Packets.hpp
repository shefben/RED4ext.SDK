// Packet wire format for cp2077-coop.
// Example header JSON: {"type":1,"size":42}
#pragma once

#include "Snapshot.hpp"
#include <cstdint>

namespace CoopNet
{

enum class EMsg : uint16_t
{
    Hello = 1,
    Welcome,
    Ping,
    Pong,
    Seed,
    Snapshot,
    Chat,
    JoinRequest,
    JoinAccept,
    JoinDeny,
    Disconnect,
    SeedAck,
    Version,
    AvatarSpawn,
    AvatarDespawn,
    QuestStage,
    SceneTrigger,
    HitRequest,
    HitConfirm,
    VehicleSpawn,
    SeatRequest,
    SeatAssign,
    VehicleHit,
    Quickhack,
    HeatSync,
    WorldState,
    ScoreUpdate,
    MatchOver,
    NpcSnapshot,
    NpcSpawn,
    NpcDespawn,
    SectorChange,
    SectorReady,
    ItemSnap,
    CraftRequest,
    CraftResult,
    AttachModRequest,
    AttachModResult,
    VehicleExplode,
    VehiclePartDetach,
    EjectOccupant,
    InterestAdd,
    InterestRemove,
    TickRateChange,
    BreachStart,
    BreachInput,
    BreachResult,
    ElevatorCall,
    ElevatorArrive,
    TeleportAck,
    HoloCallStart,
    HoloCallEnd,
<<<<<<< HEAD
=======
    RuleChange,
>>>>>>> b824cc06
    AdminCmd,
    SpectateRequest,
    SpectateGranted,
    NatCandidate,
    CineStart,
    Viseme,
    DialogChoice,
<<<<<<< HEAD
    Voice
=======
    Voice,
    GlobalEvent,
    CrowdSeed,
    VendorStock,
    PurchaseRequest,
    PurchaseResult
>>>>>>> b824cc06
};

struct PacketHeader
{
    uint16_t type;
    uint16_t size;
};

struct PingPacket
{
    uint32_t timeMs;
};

struct PongPacket
{
    uint32_t timeMs;
};

constexpr size_t kHeaderSize = sizeof(PacketHeader);

inline constexpr size_t Packet_GetSize(const PacketHeader& hdr)
{
    return hdr.size;
}

inline void Packet_SetSize(PacketHeader& hdr, uint16_t payloadBytes)
{
    hdr.size = payloadBytes;
}

static_assert(sizeof(PacketHeader) == 4, "header must be packed");

// Seed synchronization packet used for deterministic RNG.
// Example exchange:
//   client -> server : SeedRequest
//   server -> all    : Seed(seed=123456u)
struct SeedPacket
{
    uint32_t seed;
};

struct HitRequestPacket
{
    uint32_t targetId;
    uint16_t damage;
};

struct HitConfirmPacket
{
    uint32_t targetId;
    uint16_t appliedDamage;
};

struct VersionPacket
{
    uint32_t crc;
};

struct VehicleSpawnPacket
{
    uint32_t vehicleId;
    uint32_t archetypeId;
    uint32_t paintId;
    TransformSnap transform;
};

struct SeatRequestPacket
{
    uint32_t vehicleId;
    uint8_t seatIdx; // 0-3
};

struct SeatAssignPacket
{
    uint32_t peerId;
    uint32_t vehicleId;
    uint8_t seatIdx; // 0-3
};

struct VehicleHitPacket
{
    uint32_t vehicleId;
    uint16_t dmg;
    uint8_t side; // 1 if side impact
    uint8_t pad;
};

struct WorldStatePacket
{
    uint64_t worldClockMs;
    uint32_t sunAngle; // degrees * 100
    uint32_t weatherSeed;
    uint8_t weatherId;
    uint8_t braindancePhase;
    uint8_t pad[2];
};

struct ScoreUpdatePacket
{
    uint32_t peerId;
    uint16_t k;
    uint16_t d;
};

struct MatchOverPacket
{
    uint32_t winnerId;
};

struct NpcSnapshotPacket
{
    NpcSnap snap;
};

struct NpcSpawnPacket
{
    NpcSnap snap; // full snap on spawn
};

struct NpcDespawnPacket
{
    uint32_t npcId;
};

struct SectorChangePacket
{
    uint32_t peerId;
    uint64_t sectorHash;
};

struct SectorReadyPacket
{
    uint64_t sectorHash;
};

struct ItemSnapPacket
{
    ItemSnap snap;
};

struct CraftRequestPacket
{
    uint32_t recipeId;
};

struct CraftResultPacket
{
    ItemSnap item;
};

struct AttachModRequestPacket
{
    uint64_t itemId;
    uint8_t slotIdx;
    uint8_t _pad[3];
    uint64_t attachmentId;
};

struct AttachModResultPacket
{
    ItemSnap item;
    uint8_t success;
    uint8_t _pad2[3];
};

<<<<<<< HEAD
=======
struct HeatPacket
{
    uint8_t level;
    uint8_t _pad[3];
};

>>>>>>> b824cc06
struct VehicleExplodePacket
{
    uint32_t vehicleId;
    uint32_t vfxId;
    uint32_t seed;
};

struct VehiclePartDetachPacket
{
    uint32_t vehicleId;
    uint8_t partId; // 0=door_L,1=door_R,2=hood,3=trunk
    uint8_t _pad[3];
};

struct EjectOccupantPacket
{
    uint32_t peerId;
<<<<<<< HEAD
=======
    RED4ext::Vector3 velocity;
>>>>>>> b824cc06
};

struct InterestPacket
{
    uint32_t id;
};

struct TickRateChangePacket
{
    uint16_t tickMs;
    uint16_t _pad;
};

struct BreachStartPacket
{
    uint32_t peerId;
    uint32_t seed;
    uint8_t gridW;
    uint8_t gridH;
    uint8_t _pad[2];
};

struct BreachInputPacket
{
    uint32_t peerId;
    uint8_t index;
    uint8_t _pad[3];
};

struct BreachResultPacket
{
    uint32_t peerId;
    uint8_t daemonsMask;
    uint8_t _pad[3];
};

struct ElevatorCallPacket
{
    uint32_t peerId;
    uint32_t elevatorId;
    uint8_t floorIdx;
    uint8_t _pad[3];
};

struct ElevatorArrivePacket
{
    uint32_t elevatorId;
    uint64_t sectorHash;
    RED4ext::Vector3 pos;
};

// Acknowledges elevator arrival per-connection; peer is inferred from ENet peer.
struct TeleportAckPacket
{
    uint32_t elevatorId;
};

<<<<<<< HEAD
=======
struct RuleChangePacket
{
    uint8_t friendlyFire;
    uint8_t _pad[3];
};

>>>>>>> b824cc06
struct HoloCallPacket
{
    uint32_t peerId;
};

struct AdminCmdPacket
{
    uint8_t cmdType; // 0=Kick,1=Ban,2=Mute
    uint8_t _pad[3];
    uint64_t param;
};

struct SpectatePacket
{
    uint32_t peerId;
};

struct NatCandidatePacket
{
    char sdp[256];
};

struct CineStartPacket
{
    uint32_t sceneId;
    uint32_t startTimeMs;
};

struct VisemePacket
{
    uint32_t npcId;
    uint8_t visemeId; // AA, TH, FV, etc.
    uint8_t _pad[3];
    uint32_t timeMs;
};

struct DialogChoicePacket
{
    uint32_t peerId;
    uint8_t choiceIdx;
    uint8_t _pad[3];
};

struct VoicePacket
{
    uint32_t peerId;
    uint16_t seq;
    uint16_t size;
    uint8_t data[256];
};

<<<<<<< HEAD
=======
struct GlobalEventPacket
{
    uint32_t eventId;
    uint32_t seed;
    uint8_t phase;
    uint8_t start; // 1=start, 0=stop
    uint8_t pad[2];
};

struct CrowdSeedPacket
{
    uint64_t sectorHash;
    uint32_t seed;
};

struct VendorStockItem
{
    uint32_t itemId;
    uint32_t price;
};

struct VendorStockPacket
{
    uint32_t vendorId;
    uint8_t count;
    uint8_t _pad[3];
    VendorStockItem items[8];
};

struct PurchaseRequestPacket
{
    uint32_t vendorId;
    uint32_t itemId;
    uint64_t nonce;
};

struct PurchaseResultPacket
{
    uint32_t vendorId;
    uint32_t itemId;
    uint64_t balance;
    uint8_t success;
    uint8_t _pad[3];
};

>>>>>>> b824cc06
struct AvatarSpawnPacket
{
    uint32_t peerId;
    TransformSnap snap;
};

struct AvatarDespawnPacket
{
    uint32_t peerId;
};

struct ChatPacket
{
    uint32_t peerId;
    char msg[64];
};

} // namespace CoopNet<|MERGE_RESOLUTION|>--- conflicted
+++ resolved
@@ -62,10 +62,7 @@
     TeleportAck,
     HoloCallStart,
     HoloCallEnd,
-<<<<<<< HEAD
-=======
     RuleChange,
->>>>>>> b824cc06
     AdminCmd,
     SpectateRequest,
     SpectateGranted,
@@ -73,16 +70,12 @@
     CineStart,
     Viseme,
     DialogChoice,
-<<<<<<< HEAD
-    Voice
-=======
     Voice,
     GlobalEvent,
     CrowdSeed,
     VendorStock,
     PurchaseRequest,
     PurchaseResult
->>>>>>> b824cc06
 };
 
 struct PacketHeader
@@ -248,15 +241,12 @@
     uint8_t _pad2[3];
 };
 
-<<<<<<< HEAD
-=======
 struct HeatPacket
 {
     uint8_t level;
     uint8_t _pad[3];
 };
 
->>>>>>> b824cc06
 struct VehicleExplodePacket
 {
     uint32_t vehicleId;
@@ -274,10 +264,7 @@
 struct EjectOccupantPacket
 {
     uint32_t peerId;
-<<<<<<< HEAD
-=======
     RED4ext::Vector3 velocity;
->>>>>>> b824cc06
 };
 
 struct InterestPacket
@@ -335,15 +322,12 @@
     uint32_t elevatorId;
 };
 
-<<<<<<< HEAD
-=======
 struct RuleChangePacket
 {
     uint8_t friendlyFire;
     uint8_t _pad[3];
 };
 
->>>>>>> b824cc06
 struct HoloCallPacket
 {
     uint32_t peerId;
@@ -395,8 +379,6 @@
     uint8_t data[256];
 };
 
-<<<<<<< HEAD
-=======
 struct GlobalEventPacket
 {
     uint32_t eventId;
@@ -442,7 +424,6 @@
     uint8_t _pad[3];
 };
 
->>>>>>> b824cc06
 struct AvatarSpawnPacket
 {
     uint32_t peerId;
