--- conflicted
+++ resolved
@@ -182,11 +182,8 @@
     ArcadeScore,
     PluginRPC,
     AssetBundle,
-<<<<<<< HEAD
     VoiceCaps
-=======
     NpcReputation
->>>>>>> baca7300
 };
 
 struct PacketHeader
