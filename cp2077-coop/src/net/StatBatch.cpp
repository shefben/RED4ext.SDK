#include "StatBatch.hpp"
#include "Net.hpp"
#include "../../third_party/httplib.h"
#include <iostream>
#include <sstream>

// Batches player stats and posts to master server every 30 s.
namespace CoopNet
{
static BatchedStats g_stats;
static float g_timer = 0.f;

static void FlushStats()
{
    if (g_stats.peerId.empty())
        return;
<<<<<<< HEAD
    // P7-2: serialize and send ScoreUpdate packet in scoreboard update
    g_stats.peerId.clear();
    g_stats.k.clear();
    g_stats.d.clear();
    std::cout << "FlushStats" << std::endl;
=======
    std::stringstream ss;
    ss << "{\"rows\":[";
    for (size_t i = 0; i < g_stats.peerId.size(); ++i)
    {
        Net_BroadcastScoreUpdate(g_stats.peerId[i], g_stats.k[i], g_stats.d[i]);
        if (i > 0) ss << ',';
        ss << "{\"id\":" << g_stats.peerId[i]
           << ",\"k\":" << g_stats.k[i]
           << ",\"d\":" << g_stats.d[i]
           << ",\"a\":" << g_stats.a[i]
           << ",\"dmg\":" << g_stats.dmg[i]
           << ",\"hs\":" << g_stats.hs[i] << '}';
    }
    ss << "]}";
    httplib::SSLClient cli("coop-master", 443);
    cli.Post("/api/stats", ss.str(), "application/json");
    g_stats = BatchedStats();
>>>>>>> b824cc06
}

void StatBatch_Tick(float dt)
{
    g_timer += dt;
    if (g_timer >= 30.f)
    {
        g_timer = 0.f;
        FlushStats();
    }
}

void AddStats(uint32_t peerId, uint16_t k, uint16_t d, uint16_t a, uint32_t dmg, uint16_t hs)
{
    g_stats.peerId.push_back(peerId);
    g_stats.k.push_back(k);
    g_stats.d.push_back(d);
    g_stats.a.push_back(a);
    g_stats.dmg.push_back(dmg);
    g_stats.hs.push_back(hs);
}

} // namespace CoopNet<|MERGE_RESOLUTION|>--- conflicted
+++ resolved
@@ -14,13 +14,6 @@
 {
     if (g_stats.peerId.empty())
         return;
-<<<<<<< HEAD
-    // P7-2: serialize and send ScoreUpdate packet in scoreboard update
-    g_stats.peerId.clear();
-    g_stats.k.clear();
-    g_stats.d.clear();
-    std::cout << "FlushStats" << std::endl;
-=======
     std::stringstream ss;
     ss << "{\"rows\":[";
     for (size_t i = 0; i < g_stats.peerId.size(); ++i)
@@ -38,7 +31,6 @@
     httplib::SSLClient cli("coop-master", 443);
     cli.Post("/api/stats", ss.str(), "application/json");
     g_stats = BatchedStats();
->>>>>>> b824cc06
 }
 
 void StatBatch_Tick(float dt)
