--- conflicted
+++ resolved
@@ -188,11 +188,7 @@
 void Net_BroadcastGrenadePrime(uint32_t entityId, uint32_t startTick);                                        // GR-1
 void Net_BroadcastGrenadeSnap(uint32_t entityId, const RED4ext::Vector3& pos, const RED4ext::Vector3& vel);   // GR-1
 void Net_BroadcastSmartCamStart(uint32_t projId);                                                             // RC-1
-<<<<<<< HEAD
 void Net_BroadcastSmartCamEnd(uint32_t projId);                                                               // RC-1
 void Net_BroadcastArcadeStart(uint32_t cabId, uint32_t peerId, uint32_t seed);
 void Net_SendArcadeInput(uint32_t frame, uint8_t buttonMask);
-void Net_BroadcastArcadeScore(uint32_t peerId, uint32_t score);
-=======
-void Net_BroadcastSmartCamEnd(uint32_t projId);                                                               // RC-1
->>>>>>> e5277c7f
+void Net_BroadcastArcadeScore(uint32_t peerId, uint32_t score);