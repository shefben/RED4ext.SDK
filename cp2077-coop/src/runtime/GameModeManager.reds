--- conflicted
+++ resolved
@@ -57,20 +57,11 @@
         if matchTimeMs > dtMs {
             matchTimeMs -= dtMs;
         } else {
-<<<<<<< HEAD
-            LogChannel(n"DEBUG", "Match over – 0"); // P7-2: announce winner later
-            current = GameMode.Coop;
-            return;
-        }
-
-        // Check frag limit; winnerPeer derived from fragCounts
-=======
             matchTimeMs = 0u;
         }
 
         let winner: Uint32 = 0u;
         let best: Uint16 = 0u;
->>>>>>> b824cc06
         for i in 0 ..< fragCounts.Size() {
             let frags = fragCounts[i];
             if frags > best {
