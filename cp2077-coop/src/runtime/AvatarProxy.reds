public class AvatarProxy extends gameObject {
    public var peerId: Uint32;
    public var isLocal: Bool;
    public var pos: Vector3;
    public var vel: Vector3;
    public var rot: Quaternion;
    public var health: Uint16;
    public var armor: Uint16;
    public var currentSector: Uint64;
    // Future tickets will push per-tick input states here for client prediction
    // and server reconciliation.
    // Buffered movement commands awaiting server acknowledgement.
    public struct MoveCmd {
        public var seq: Uint16;
        public var move: Vector3;
        public var rot: Quaternion;
    }
    public var pendingInputs: array<MoveCmd>;
    private var nextSeq: Uint16;

    private var bar: ref<HealthBar>;

    public func Spawn(peer: Uint32, local: Bool, snap: ref<TransformSnap>) -> Void {
        peerId = peer;
        isLocal = local;
        pos = snap.pos;
        rot = snap.rot;
        health = snap.health;
        armor = snap.armor;
        LogChannel(n"DEBUG", "Avatar spawned: " + IntToString(peerId));
        bar = new HealthBar();
        bar.AttachTo(this);
    }

    public func Despawn() -> Void {
        LogChannel(n"DEBUG", "Avatar despawned: " + IntToString(peerId));
        if HasMethod(this, n"SetRagdollMode") {
            SetRagdollMode(true);
        } else {
            LogChannel(n"DEBUG", "Ragdoll not supported");
        }
        GameInstance.GetDelaySystem(GetGame()).DelayCallback(this, n"DestroySelf", 5.0);
    }

    public func DestroySelf() -> Void {
        LogChannel(n"DEBUG", "Avatar removed: " + IntToString(peerId));
    }

<<<<<<< HEAD
    public static func OnEject(id: Uint32) -> Void {
=======
    public func ClearInvuln() -> Void {
        if HasMethod(this, n"SetGodMode") { this.SetGodMode(false); };
    }

    public static func OnEject(id: Uint32, vel: Vector3) -> Void {
>>>>>>> b824cc06
        let avatar = GameInstance.GetPlayerSystem(GetGame()).FindObject(id) as AvatarProxy;
        if IsDefined(avatar) {
            if HasMethod(avatar, n"SetRagdollMode") {
                avatar.SetRagdollMode(true);
<<<<<<< HEAD
=======
                if HasMethod(avatar, n"SetLinearVelocity") {
                    avatar.SetLinearVelocity(vel);
                };
>>>>>>> b824cc06
            };
            avatar.health = Max(0u, avatar.health - 50u);
            avatar.OnVitalsChanged();
        };
    }

    public func ApplyTransform(snap: ref<TransformSnap>) -> Void {
        pos = snap.pos;
        vel = snap.vel;
        rot = snap.rot;
        health = snap.health;
        armor = snap.armor;
        nextSeq = snap.seq + 1u;
        OnVitalsChanged();
    }

    public func OnVitalsChanged() -> Void {
        if IsDefined(bar) {
            bar.Update(health, armor, 100u, 100u);
        }
    }

    // Advance client-side estimate and queue the input for reconciliation.
    public func Predict(dt: Float) -> Void {
        let cmd: MoveCmd;
        cmd.seq = nextSeq;
        let input = GameInstance.GetInputSystem(GetGame());
        var moveVec: Vector3 = Vector3.EmptyVector();
        if input.IsActionHeld(EInputKey.IK_W) { moveVec.Y += 1.0; };
        if input.IsActionHeld(EInputKey.IK_S) { moveVec.Y -= 1.0; };
        if input.IsActionHeld(EInputKey.IK_A) { moveVec.X -= 1.0; };
        if input.IsActionHeld(EInputKey.IK_D) { moveVec.X += 1.0; };
        if Length(moveVec) > 0.0 { moveVec = Vector3.Normalize(moveVec); };
<<<<<<< HEAD
        cmd.move = moveVec * dt * 6.0;
=======
        let yaw: Float = ArcTan2(2.0 * (rot.W * rot.Z + rot.X * rot.Y),
                                 1.0 - 2.0 * (rot.Y * rot.Y + rot.Z * rot.Z));
        let cosY: Float = Cos(yaw);
        let sinY: Float = Sin(yaw);
        let worldMove = Vector3{moveVec.X * cosY - moveVec.Y * sinY,
                               moveVec.X * sinY + moveVec.Y * cosY, 0.0};
        cmd.move = worldMove * dt * 6.0;
>>>>>>> b824cc06
        cmd.rot = rot;

        pendingInputs.PushBack(cmd);
        if pendingInputs.Size() > 30 {
            pendingInputs.Erase(0);
        }
        nextSeq += 1u;

        pos += cmd.move;
    }

    // Rewind to server state then reapply unconfirmed inputs.
    public func Reconcile(authoritativeSnap: ref<TransformSnap>) -> Void {
        var idx: Int32 = 0;
        while idx < pendingInputs.Size() && pendingInputs[idx].seq <= authoritativeSnap.seq {
            idx += 1;
        }
        if idx > 0 {
            pendingInputs.Erase(0, idx);
        }

        let oldPos: Vector3 = pos;

        pos = authoritativeSnap.pos;
        rot = authoritativeSnap.rot;
        vel = authoritativeSnap.vel;

        // Re-simulate remaining inputs
        for cmd in pendingInputs {
            pos += cmd.move;
            rot = cmd.rot;
        }

        var dist: Float = VectorDistance(oldPos, pos);
        LogChannel(n"DEBUG", "reconcile diff=" + FloatToString(dist));
        if dist > 1.5 {
            let dir: Vector3 = pos - oldPos;
            let len: Float = VectorDistance(pos, oldPos);
            if len > 0.0001 {
                pos = oldPos + dir * (1.5 / len);
            }
        }

        health = authoritativeSnap.health;
        armor = authoritativeSnap.armor;
        OnVitalsChanged();
    }

    // Called by world streaming system when the new sector fully loads.
    public static func OnStreamingDone(hash: Uint64) -> Void {
        LogChannel(n"DEBUG", "Streaming done sector=" + IntToString(Cast<Int32>(hash)));
        Net_SendSectorReady(hash);
        ElevatorSync.OnStreamingDone(hash);
    }
<<<<<<< HEAD
}

public static func AvatarProxy_OnEject(peerId: Uint32) -> Void {
    AvatarProxy.OnEject(peerId);
=======

    public static func SpawnRemote(peerId: Uint32, local: Bool, snap: ref<TransformSnap>) -> Void {
        let playerSys = GameInstance.GetPlayerSystem(GetGame());
        let avatar = playerSys.FindObject(peerId) as AvatarProxy;
        if !IsDefined(avatar) {
            avatar = new AvatarProxy();
            playerSys.RegisterPlayer(peerId, avatar);
        };
        avatar.Spawn(peerId, local, snap);
    }

    public static func DespawnRemote(peerId: Uint32) -> Void {
        let playerSys = GameInstance.GetPlayerSystem(GetGame());
        let avatar = playerSys.FindObject(peerId) as AvatarProxy;
        if IsDefined(avatar) {
            avatar.Despawn();
        };
    }
}

public static func AvatarProxy_OnEject(peerId: Uint32, vel: Vector3) -> Void {
    AvatarProxy.OnEject(peerId, vel);
>>>>>>> b824cc06
}<|MERGE_RESOLUTION|>--- conflicted
+++ resolved
@@ -46,25 +46,18 @@
         LogChannel(n"DEBUG", "Avatar removed: " + IntToString(peerId));
     }
 
-<<<<<<< HEAD
-    public static func OnEject(id: Uint32) -> Void {
-=======
     public func ClearInvuln() -> Void {
         if HasMethod(this, n"SetGodMode") { this.SetGodMode(false); };
     }
 
     public static func OnEject(id: Uint32, vel: Vector3) -> Void {
->>>>>>> b824cc06
         let avatar = GameInstance.GetPlayerSystem(GetGame()).FindObject(id) as AvatarProxy;
         if IsDefined(avatar) {
             if HasMethod(avatar, n"SetRagdollMode") {
                 avatar.SetRagdollMode(true);
-<<<<<<< HEAD
-=======
                 if HasMethod(avatar, n"SetLinearVelocity") {
                     avatar.SetLinearVelocity(vel);
                 };
->>>>>>> b824cc06
             };
             avatar.health = Max(0u, avatar.health - 50u);
             avatar.OnVitalsChanged();
@@ -98,9 +91,6 @@
         if input.IsActionHeld(EInputKey.IK_A) { moveVec.X -= 1.0; };
         if input.IsActionHeld(EInputKey.IK_D) { moveVec.X += 1.0; };
         if Length(moveVec) > 0.0 { moveVec = Vector3.Normalize(moveVec); };
-<<<<<<< HEAD
-        cmd.move = moveVec * dt * 6.0;
-=======
         let yaw: Float = ArcTan2(2.0 * (rot.W * rot.Z + rot.X * rot.Y),
                                  1.0 - 2.0 * (rot.Y * rot.Y + rot.Z * rot.Z));
         let cosY: Float = Cos(yaw);
@@ -108,7 +98,6 @@
         let worldMove = Vector3{moveVec.X * cosY - moveVec.Y * sinY,
                                moveVec.X * sinY + moveVec.Y * cosY, 0.0};
         cmd.move = worldMove * dt * 6.0;
->>>>>>> b824cc06
         cmd.rot = rot;
 
         pendingInputs.PushBack(cmd);
@@ -163,12 +152,6 @@
         Net_SendSectorReady(hash);
         ElevatorSync.OnStreamingDone(hash);
     }
-<<<<<<< HEAD
-}
-
-public static func AvatarProxy_OnEject(peerId: Uint32) -> Void {
-    AvatarProxy.OnEject(peerId);
-=======
 
     public static func SpawnRemote(peerId: Uint32, local: Bool, snap: ref<TransformSnap>) -> Void {
         let playerSys = GameInstance.GetPlayerSystem(GetGame());
@@ -191,5 +174,4 @@
 
 public static func AvatarProxy_OnEject(peerId: Uint32, vel: Vector3) -> Void {
     AvatarProxy.OnEject(peerId, vel);
->>>>>>> b824cc06
 }