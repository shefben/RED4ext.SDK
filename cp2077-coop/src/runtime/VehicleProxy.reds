--- conflicted
+++ resolved
@@ -8,10 +8,7 @@
     private var lastVel: Vector3;
     private var lastAccel: Vector3;
     private var occupantPeer: Uint32;
-<<<<<<< HEAD
-=======
     private var physAcc: Float;
->>>>>>> b824cc06
 
     private static func FindProxy(id: Uint32) -> ref<VehicleProxy> {
         for p in proxies { if p.vehicleId == id { return p; }; };
@@ -36,13 +33,10 @@
         LogChannel(n"DEBUG", IntToString(peerId) + " entered seat " + IntToString(idx));
     }
 
-<<<<<<< HEAD
-=======
     public func RequestSeat(idx: Uint8) -> Void {
         CoopNet.Net_SendSeatRequest(vehicleId, idx);
     }
 
->>>>>>> b824cc06
     public func DetachPart(partId: Uint8) -> Void {
         switch partId {
             case 0u:
@@ -105,15 +99,11 @@
     // dtMs may vary; physics steps at CoopNet.kVehicleStepMs
     public func Tick(dtMs: Float) -> Void {
         if Net_IsAuthoritative() {
-<<<<<<< HEAD
-            CoopNet.ServerSimulate(state, dtMs);
-=======
             physAcc += dtMs;
             while physAcc >= CoopNet.kVehicleStepMs {
                 CoopNet.ServerSimulate(state, CoopNet.kVehicleStepMs);
                 physAcc -= CoopNet.kVehicleStepMs;
             };
->>>>>>> b824cc06
             let newVel: Vector3 = state.vel;
             let delta: Vector3 = newVel - lastVel;
             var along: Float = 0.0;
@@ -122,11 +112,7 @@
             };
             let decel: Float = -along / (dtMs / 1000.0);
             if decel > 12.0 && occupantPeer != 0u {
-<<<<<<< HEAD
-                CoopNet.Net_BroadcastEject(occupantPeer);
-=======
                 CoopNet.Net_BroadcastEject(occupantPeer, lastVel);
->>>>>>> b824cc06
                 occupantPeer = 0u;
             };
             lastAccel = newVel - lastVel;
@@ -170,8 +156,6 @@
 public static func VehicleProxy_Detach(id: Uint32, part: Uint8) -> Void {
     let v = VehicleProxy.FindProxy(id);
     if IsDefined(v) { v.DetachPart(part); };
-<<<<<<< HEAD
-=======
 }
 
 public static func VehicleProxy_EnterSeat(peerId: Uint32, seat: Uint8) -> Void {
@@ -182,5 +166,4 @@
 public static func VehicleProxy_ApplyDamage(id: Uint32, d: Uint16, side: Bool) -> Void {
     let v = VehicleProxy.FindProxy(id);
     if IsDefined(v) { v.ApplyDamage(d, side); };
->>>>>>> b824cc06
 }