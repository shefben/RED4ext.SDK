--- conflicted
+++ resolved
@@ -8,7 +8,6 @@
 #See README for build and packaging instructions.
 #This CMake script builds the cp2077 - coop mod and the coop_dedicated server.
 
-<<<<<<< HEAD
 #Build the mod's native library.
                 add_library(cp2077 - coop SHARED src / net / Net.cpp src / net / Connection.cpp src / net /
                                          StatBatch.cpp src / net / NatClient.cpp src / net / WorldMarkers.cpp src /
@@ -29,46 +28,7 @@
                                          SnapshotHeap.cpp src / server / TextureGuard.cpp src / server /
                                          PoliceDispatch.cpp src / server / LedgerService.cpp src / server /
                                          WebDash.cpp src / voice / VoiceEncoder.cpp src / voice / VoiceDecoder.cpp)
-=======
-# Build the mod's native library.
-add_library(cp2077-coop SHARED
-    src/net/Net.cpp
-    src/net/Connection.cpp
-    src/net/StatBatch.cpp
-    src/net/NatClient.cpp
-    src/net/WorldMarkers.cpp
-    src/net/PhaseBundle.cpp
-    src/core/GameClock.cpp
-    src/core/SpatialGrid.cpp
-    src/core/SaveFork.cpp
-    src/core/SaveMigration.cpp
-    src/core/Settings.cpp
-    src/core/SessionState.cpp
-    src/core/CrashHandler.cpp
-    src/physics/LagComp.cpp
-    src/physics/CarPhysics.cpp
-    src/server/InventoryController.cpp
-    src/server/VendorController.cpp
-    src/server/DealerController.cpp
-    src/server/NpcController.cpp
-    src/server/VehicleController.cpp
-    src/server/BreachController.cpp
-    src/server/ElevatorController.cpp
-    src/server/GlobalEventController.cpp
-    src/server/AdminController.cpp
-    src/server/CyberController.cpp
-    src/server/PerkController.cpp
-    src/server/QuestWatchdog.cpp
-    src/server/PhaseGC.cpp
-    src/server/SnapshotHeap.cpp
-    src/server/TextureGuard.cpp
-    src/server/PoliceDispatch.cpp
-    src/server/LedgerService.cpp
-    src/server/WebDash.cpp
-    src/voice/VoiceEncoder.cpp
-    src/voice/VoiceDecoder.cpp
-)
->>>>>>> 7f52f1b5
+
 
                     target_include_directories(cp2077 - coop PRIVATE "${PROJECT_SOURCE_DIR}/third_party/enet/include"
                                                                      "${PROJECT_SOURCE_DIR}/third_party"
